--- conflicted
+++ resolved
@@ -26,12 +26,6 @@
 
 import junit.framework.Assert;
 
-<<<<<<< HEAD
-import org.apache.commons.logging.Log;
-import org.apache.commons.logging.LogFactory;
-=======
-import org.nuxeo.ecm.core.api.impl.DataModelImpl;
->>>>>>> f227030c
 import org.nuxeo.ecm.core.api.impl.DocumentModelImpl;
 import org.nuxeo.ecm.core.api.security.ACE;
 import org.nuxeo.ecm.core.api.security.ACL;
@@ -50,15 +44,9 @@
  */
 public class TestSecurity extends NXRuntimeTestCase {
 
-    private static final String REPO_NAME="default";
-
-<<<<<<< HEAD
     private final static String REPO_NAME = "default";
 
-    CoreSession remote;
-=======
     private CoreSession remote;
->>>>>>> f227030c
 
     @Override
     protected void setUp() throws Exception {
