--- conflicted
+++ resolved
@@ -73,11 +73,7 @@
     public void operationTerminated(Operation<?> cmd) throws Exception {
         OperationEvent event = OperationEventFactory.createEvent(cmd);
         if (event != null) {
-<<<<<<< HEAD
             CoreEventPublisher.getInstance().publish(event, event.id);
-=======
-            publish(event);
->>>>>>> 59df769a
         }
     }
 
@@ -209,22 +205,13 @@
             CoreEventPublisher.getInstance().publish(event, event.id);
         }
 
-<<<<<<< HEAD
-
-=======
-        publish(cmdEvents);
->>>>>>> 59df769a
     }
 
     private static void sendEventToJMS(CoreEvent coreEvent) {
         OperationEvent event = OperationEventFactory.createEvent(coreEvent);
         if (event != null) {
             try {
-<<<<<<< HEAD
                 CoreEventPublisher.getInstance().publish(event, event.id);
-=======
-                publish(event);
->>>>>>> 59df769a
             } catch (JMSException e) {
                 e.printStackTrace();
             }
