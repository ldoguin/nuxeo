/*
 * (C) Copyright 2011 Nuxeo SA (http://nuxeo.com/) and contributors.
 *
 * All rights reserved. This program and the accompanying materials
 * are made available under the terms of the GNU Lesser General Public License
 * (LGPL) version 2.1 which accompanies this distribution, and is available at
 * http://www.gnu.org/licenses/lgpl.html
 *
 * This library is distributed in the hope that it will be useful,
 * but WITHOUT ANY WARRANTY; without even the implied warranty of
 * MERCHANTABILITY or FITNESS FOR A PARTICULAR PURPOSE. See the GNU
 * Lesser General Public License for more details.
 *
 * Contributors:
 *     Sun Seng David TAN <stan@nuxeo.com>
 */
package org.nuxeo.functionaltests.pages.tabs;

import static junit.framework.Assert.assertNotNull;

<<<<<<< HEAD
import java.util.List;

=======
import org.nuxeo.functionaltests.Required;
>>>>>>> 1973b529
import org.nuxeo.functionaltests.pages.AbstractPage;
import org.nuxeo.functionaltests.pages.DocumentBasePage;
import org.openqa.selenium.By;
import org.openqa.selenium.NoSuchElementException;
import org.openqa.selenium.WebDriver;
import org.openqa.selenium.WebElement;
import org.openqa.selenium.support.FindBy;

/**
 * The content tab sub page. Most of the time available for folderish documents
 * and displaying the current document's children
 * 
 * @author Sun Seng David TAN <stan@nuxeo.com>
 * 
 */
public class ContentTabSubPage extends AbstractPage {

    @Required
    @FindBy(id = "document_content")
    WebElement documentContentForm;

    @FindBy(linkText = "New")
    WebElement newButton;
    
    @FindBy(xpath="//input[@value=\"Delete\"]")
    WebElement deleteButton;

    public ContentTabSubPage(WebDriver driver) {
        super(driver);
    }

    /**
     * Clicking on one of the child with the title.
     * 
     * @param documentTitle
     * @return
     */
    public DocumentBasePage goToDocument(String documentTitle) {
        documentContentForm.findElement(By.linkText(documentTitle)).click();
        return asPage(DocumentBasePage.class);
    }

    /**
     * Clicks on the new button and select the type of document to create
     * 
     * @param docType the document type to create
     * @param pageClassToProxy The page object type to return
     * @return The create form page object
     */
    public <T> T getDocumentCreatePage(String docType, Class<T> pageClassToProxy) {
        newButton.click();
        WebElement link = null;
        for (WebElement element : driver.findElements(By.className("documentType"))) {
            try {
                link = element.findElement(By.linkText(docType));
                break;
            } catch (NoSuchElementException e) {
                // next
            }

        }
        assertNotNull(link);
        link.click();
        return asPage(pageClassToProxy);

    }

    public DocumentBasePage removeDocument(String documentTitle) {
        // get all table item and if the link has the documents title, click
        // (enable) checkbox

        List<WebElement> trelements = documentContentForm.findElements(By.tagName("tr"));
        for (WebElement trItem : trelements) {
            try {
                trItem.findElement(By.linkText(documentTitle));
                WebElement checkBox = trItem.findElement(By.xpath("//input[@type=\"checkbox\"]"));
                checkBox.setSelected();
                break;
            } catch (NoSuchElementException e) {
                // next
            }
        }
        deleteButton.click();
        driver.switchTo().alert().accept();
        
        return asPage(DocumentBasePage.class);
    }
}<|MERGE_RESOLUTION|>--- conflicted
+++ resolved
@@ -18,12 +18,9 @@
 
 import static junit.framework.Assert.assertNotNull;
 
-<<<<<<< HEAD
+import org.nuxeo.functionaltests.Required;
 import java.util.List;
 
-=======
-import org.nuxeo.functionaltests.Required;
->>>>>>> 1973b529
 import org.nuxeo.functionaltests.pages.AbstractPage;
 import org.nuxeo.functionaltests.pages.DocumentBasePage;
 import org.openqa.selenium.By;
@@ -35,9 +32,9 @@
 /**
  * The content tab sub page. Most of the time available for folderish documents
  * and displaying the current document's children
- * 
+ *
  * @author Sun Seng David TAN <stan@nuxeo.com>
- * 
+ *
  */
 public class ContentTabSubPage extends AbstractPage {
 
@@ -57,7 +54,7 @@
 
     /**
      * Clicking on one of the child with the title.
-     * 
+     *
      * @param documentTitle
      * @return
      */
@@ -68,7 +65,7 @@
 
     /**
      * Clicks on the new button and select the type of document to create
-     * 
+     *
      * @param docType the document type to create
      * @param pageClassToProxy The page object type to return
      * @return The create form page object
