--- conflicted
+++ resolved
@@ -25,10 +25,7 @@
 
 import org.nuxeo.runtime.api.ServiceManagement;
 
-<<<<<<< HEAD
-=======
 
->>>>>>> 70df4c0f
 /**
  * @author <a href="mailto:bs@nuxeo.com">Bogdan Stefanescu</a>
  * @deprecated use new service API {@link ServiceManagement}
