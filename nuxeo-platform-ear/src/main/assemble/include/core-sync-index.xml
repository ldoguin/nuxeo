--- conflicted
+++ resolved
@@ -1,6 +1,5 @@
 <assembly>
 
-<<<<<<< HEAD
 <fileSet id="nuxeo-template">
   <directory>src/main/resources</directory>
   <includes>
@@ -23,83 +22,60 @@
     <exclude>lib-fragments.xml</exclude>
   </excludes>
 </fileSet>
-=======
-  <fileSet id="nuxeo-template">
-    <directory>src/main/resources</directory>
-    <includes>
-      <include>config</include>
-      <include>config/default-repository-config.xml</include>
-      <include>config/mbeans</include>
-      <include>config/nuxeo.properties</include>
-      <include>config/login-config.xml</include>
-      <include>config/platform-config.xml</include>
-      <include>config/default-versioning-config.xml</include>
-      <include>config/mbeans/*</include>
-      <include>datasources/nxuidsequencer-ds.xml</include>
-      <include>datasources</include>
-      <include>META-INF/**</include>
-      <include>OSGI-INF/**</include>
-    </includes>
-    <excludes>
-      <exclude>**/.svn</exclude>
-      <exclude>lib-fragments.xml</exclude>
-    </excludes>
-  </fileSet>
->>>>>>> f329e6c1
 
-  <fileSet id="nuxeo-template-core">
-    <directory>src/main/resources_core_sync_index</directory>
-    <includes>
-      <include>**</include>
-    </includes>
-    <excludes>
-      <exclude>**/.svn</exclude>
-    </excludes>
-  </fileSet>
+<fileSet id="nuxeo-template-core">
+  <directory>src/main/resources_core_sync_index</directory>
+  <includes>
+    <include>**</include>
+  </includes>
+  <excludes>
+    <exclude>**/.svn</exclude>
+  </excludes>
+</fileSet>
 
 
-  <artifactSet extends="nuxeo-platform">
-    <includes>
-      <artifact name="nuxeo-platform-api" />
-      <artifact name="nuxeo-platform-dublincore" />
-      <artifact name="nuxeo-platform-cache-*" />
-      <artifact name="nuxeo-platform-events-*" />
-      <artifact name="nuxeo-platform-mimetype-*" />
-      <artifact name="nuxeo-platform-uidgen-core" />
-      <artifact name="nuxeo-platform-modifier" />
-      <artifact name="nuxeo-platform-usermanager-api" />
-      <artifact name="nuxeo-platform-relations-api" />
-      <artifact name="nuxeo-platform-search-api" />
-      <artifact name="nuxeo-platform-search-core" />
-      <artifact name="nuxeo-platform-search-compass*" />
-      <artifact name="nuxeo-platform-search-core-listener" />
-      <artifact name="nuxeo-platform-versioning-core" />
-      <artifact name="nuxeo-platform-versioning-api" />
-      <artifact name="nuxeo-platform-comment-core" />
-      <artifact name="nuxeo-platform-forum-core" />
-      <artifact name="nuxeo-platform-login" />
-      <artifact name="nuxeo-platform-webapp-types" />
-      <artifact name="nuxeo-platform-directory-types-contrib" />
-      <artifact name="nuxeo-platform-userdata-core-contrib" />
-      <artifact name="nuxeo-platform-scheduler-core*" />
+<artifactSet extends="nuxeo-platform">
+  <includes>
+    <artifact name="nuxeo-platform-api"/>
+    <artifact name="nuxeo-platform-dublincore"/>
+    <artifact name="nuxeo-platform-cache-*"/>
+    <artifact name="nuxeo-platform-events-*"/>
+    <artifact name="nuxeo-platform-mimetype-*"/>
+    <artifact name="nuxeo-platform-uidgen-core"/>
+    <artifact name="nuxeo-platform-modifier"/>
+    <artifact name="nuxeo-platform-usermanager-api"/>
+    <artifact name="nuxeo-platform-relations-api"/>
+    <artifact name="nuxeo-platform-search-api"/>
+    <artifact name="nuxeo-platform-search-core"/>
+    <artifact name="nuxeo-platform-search-compass*"/>
+    <artifact name="nuxeo-platform-search-core-listener"/>
+    <artifact name="nuxeo-platform-versioning-core"/>
+    <artifact name="nuxeo-platform-versioning-api"/>
+    <artifact name="nuxeo-platform-comment-core"/>
+    <artifact name="nuxeo-platform-forum-core"/>
+    <artifact name="nuxeo-platform-login"/>
+    <artifact name="nuxeo-platform-webapp-types"/>
+    <artifact name="nuxeo-platform-directory-types-contrib"/>
+    <artifact name="nuxeo-platform-userdata-core-contrib"/>
+    <artifact name="nuxeo-platform-scheduler-core*"/>
 
-      <artifact name="nuxeo-platform-transform-api" />
-      <!-- what to do with these bundles? remove them from default core deploy?  -->
-      <artifact name="nuxeo-platform-modifier" />
-      <!-- needed by versioning -->
-      <artifact name="nuxeo-platform-workflow-document-api" />
-      <artifact name="nuxeo-platform-workflow-api" />
-    </includes>
-    <excludes>
-      <artifact name="nuxeo-platform-cache-client" />
-      <artifact name="nuxeo-platform-cache-web" />
-      <!-- remove mimetype facade -->
-      <artifact name="nuxeo-platform-mimetype-facade" />
-      <!-- remove transform -->
-      <artifact name="nuxeo-platform-transform-core" />
-      <artifact name="nuxeo-platform-transform-facade" />
-    </excludes>
-  </artifactSet>
+    <artifact name="nuxeo-platform-transform-api"/>
+    <!-- what to do with these bundles? remove them from default core deploy?  -->
+    <artifact name="nuxeo-platform-modifier"/>
+    <!-- needed by versioning -->
+    <artifact name="nuxeo-platform-workflow-document-api"/>
+    <artifact name="nuxeo-platform-workflow-api"/>
+  </includes>
+  <excludes>
+    <artifact name="nuxeo-platform-cache-client"/>
+    <artifact name="nuxeo-platform-cache-web"/>
+    <!-- remove mimetype facade -->
+    <artifact name="nuxeo-platform-mimetype-facade"/>
+    <!-- remove transform -->
+    <artifact name="nuxeo-platform-transform-core"/>
+    <artifact name="nuxeo-platform-transform-facade"/>
+  </excludes>
+</artifactSet>
 
 
   <artifactSet id="nuxeo-platform-unpacked" />
