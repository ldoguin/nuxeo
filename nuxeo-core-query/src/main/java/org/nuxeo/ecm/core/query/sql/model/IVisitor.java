--- conflicted
+++ resolved
@@ -26,13 +26,10 @@
  */
 public interface IVisitor extends Serializable {
 
-<<<<<<< HEAD
-=======
     void visitLiteral(Literal node);
 
     void visitLiteralList(LiteralList node);
 
->>>>>>> 2784c85f
     void visitDateLiteral(DateLiteral node);
 
     void visitStringLiteral(StringLiteral node);
