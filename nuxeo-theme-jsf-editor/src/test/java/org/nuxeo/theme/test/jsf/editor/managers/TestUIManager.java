--- conflicted
+++ resolved
@@ -25,20 +25,10 @@
     @Override
     public void setUp() throws Exception {
         super.setUp();
-<<<<<<< HEAD
         deployContrib("org.nuxeo.theme.core", "OSGI-INF/nxthemes-core-service.xml");
         deployContrib("org.nuxeo.theme.core", "OSGI-INF/nxthemes-core-contrib.xml");
         deployContrib("org.nuxeo.theme.jsf", "OSGI-INF/nxthemes-jsf-contrib.xml");
-        deployContrib("fragment-config.xml");
-=======
-        deployContrib("org.nuxeo.theme.jsf.editor.tests",
-                "nxthemes-core-service.xml");
-        deployContrib("org.nuxeo.theme.jsf.editor.tests",
-                "nxthemes-core-contrib.xml");
-        deployContrib("org.nuxeo.theme.jsf.editor.tests",
-                "nxthemes-jsf-contrib.xml");
         deployContrib("org.nuxeo.theme.jsf.editor.tests", "fragment-config.xml");
->>>>>>> 1c5cdfb1
     }
 
     public void testGetList() {
