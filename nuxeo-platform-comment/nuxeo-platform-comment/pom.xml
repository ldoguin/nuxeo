<project xmlns="http://maven.apache.org/POM/4.0.0" xmlns:xsi="http://www.w3.org/2001/XMLSchema-instance"
  xsi:schemaLocation="http://maven.apache.org/POM/4.0.0 http://maven.apache.org/maven-v4_0_0.xsd">
  <modelVersion>4.0.0</modelVersion>

  <parent>
    <groupId>org.nuxeo.ecm.platform</groupId>
    <artifactId>nuxeo-platform-comment-parent</artifactId>
    <version>5.3.2-NXP-5357-SNAPSHOT</version>
  </parent>

  <artifactId>nuxeo-platform-comment</artifactId>
  <name>Nuxeo Comment Service</name>
  <description>Nuxeo Enterprise Platform: Comment Service.</description>

  <dependencies>
    <dependency>
      <groupId>org.nuxeo.ecm.platform</groupId>
      <artifactId>nuxeo-platform-comment-api</artifactId>
    </dependency>
    <dependency>
      <groupId>org.nuxeo.ecm.core</groupId>
      <artifactId>nuxeo-core-api</artifactId>
    </dependency>
    <dependency>
      <groupId>org.nuxeo.ecm.core</groupId>
      <artifactId>nuxeo-core-event</artifactId>
<<<<<<< HEAD
=======
      <classifier>osgi</classifier>
>>>>>>> 6041d180
      <version>${nuxeo.core.version}</version>
    </dependency>
    <dependency>
      <groupId>org.nuxeo.ecm.core</groupId>
      <artifactId>nuxeo-core-schema</artifactId>
    </dependency>
    <dependency>
      <groupId>org.nuxeo.ecm.platform</groupId>
      <artifactId>nuxeo-platform-relations-api</artifactId>
    </dependency>
    <dependency>
      <groupId>org.nuxeo.ecm.platform</groupId>
      <artifactId>nuxeo-platform-api</artifactId>
    </dependency>
    <dependency>
      <groupId>org.nuxeo.ecm.platform</groupId>
      <artifactId>nuxeo-platform-usermanager-api</artifactId>
    </dependency>

    <dependency>
      <groupId>javax.ejb</groupId>
      <artifactId>ejb-api</artifactId>
    </dependency>
    <dependency>
      <groupId>javax.annotation</groupId>
      <artifactId>jsr250-api</artifactId>
    </dependency>
    <dependency>
      <groupId>jboss</groupId>
      <artifactId>jboss-annotations-ejb3</artifactId>
    </dependency>
    <dependency>
      <groupId>javax.jms</groupId>
      <artifactId>jms</artifactId>
    </dependency>
    <dependency>
      <groupId>jboss</groupId>
      <artifactId>jboss-j2ee</artifactId>
    </dependency>

    <!-- test dependencies -->
    <dependency>
      <groupId>javax.transaction</groupId>
      <artifactId>jta</artifactId>
      <scope>test</scope>
    </dependency>
    <dependency>
      <groupId>org.nuxeo.ecm.core</groupId>
      <artifactId>nuxeo-core-jcr-connector</artifactId>
      <scope>test</scope>
    </dependency>
    <dependency>
      <groupId>org.nuxeo.ecm.core</groupId>
      <artifactId>nuxeo-core-jcr-connector-test</artifactId>
      <scope>test</scope>
    </dependency>
    <dependency>
      <groupId>org.nuxeo.ecm.platform</groupId>
      <artifactId>nuxeo-platform-relations-core</artifactId>
      <scope>test</scope>
    </dependency>
    <dependency>
      <groupId>org.nuxeo.ecm.platform</groupId>
      <artifactId>nuxeo-platform-relations-jena-plugin</artifactId>
      <scope>test</scope>
    </dependency>
    <dependency>
      <groupId>org.nuxeo.ecm.platform</groupId>
      <artifactId>nuxeo-platform-comment-core</artifactId>
      <scope>test</scope>
    </dependency>
    <dependency>
      <groupId>org.nuxeo.ecm.core</groupId>
      <artifactId>nuxeo-core-event</artifactId>
      <scope>test</scope>
    </dependency>
  </dependencies>

</project><|MERGE_RESOLUTION|>--- conflicted
+++ resolved
@@ -5,7 +5,7 @@
   <parent>
     <groupId>org.nuxeo.ecm.platform</groupId>
     <artifactId>nuxeo-platform-comment-parent</artifactId>
-    <version>5.3.2-NXP-5357-SNAPSHOT</version>
+    <version>5.3.2-SNAPSHOT</version>
   </parent>
 
   <artifactId>nuxeo-platform-comment</artifactId>
@@ -24,10 +24,7 @@
     <dependency>
       <groupId>org.nuxeo.ecm.core</groupId>
       <artifactId>nuxeo-core-event</artifactId>
-<<<<<<< HEAD
-=======
       <classifier>osgi</classifier>
->>>>>>> 6041d180
       <version>${nuxeo.core.version}</version>
     </dependency>
     <dependency>
