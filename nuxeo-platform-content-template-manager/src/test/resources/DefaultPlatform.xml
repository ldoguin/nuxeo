<?xml version="1.0"?>

<component name="org.nuxeo.ecm.platform.api.DefaultPlatform" version="1.0">
  <documentation>
    A default platform layout.
    All services are available remotely trough a JNDI server on localhost
    Services not specified here will be retrieved using NXRuntime on the current JVM.
    <p/>
    Only one repository is defined: demo which is managed by a remote service on localhost.
    <p/>
    This is the default layout that may be used for simple installations schemes like:
    <li>A ECM Web Application deployed on a single JVM</li>
    <li>A client application like Apogee willing to connect to an ECM Application (possibly without
      web layer)
      deployed on the same host (localhost)
    </li>

    @author
    <a href="mailto:bs@nuxeo.com">Bogdan Stefanescu</a>
  </documentation>

  <extension target="org.nuxeo.ecm.platform.api.PlatformService"
             point="servers">
    <documentation>The default platform layout</documentation>

    <server name="default" host="localhost">
<<<<<<< HEAD
      <service class="org.nuxeo.ecm.platform.types.ejb.TypeManager" jndiName="%TypeManagerBean"/>
      <repository name="demo" class="org.nuxeo.ecm.core.api.CoreSession"
                  description="Demo Repository"/>
=======

      <service class="org.nuxeo.ecm.platform.types.TypeManager" jndiName="%TypeManagerBean"/>

      <repository name="demo" class="org.nuxeo.ecm.core.api.CoreSession" description="Demo Repository"/>

>>>>>>> 2d505875
    </server>

  </extension>

  <extension target="org.nuxeo.ecm.core.api.repository.RepositoryManager"
             point="repositories">
    <documentation>The default repository</documentation>

<<<<<<< HEAD
    <repository name="demo" label="Default Repository"/>
=======
  <repository name="demo" label="Default Repository"/>
>>>>>>> 2d505875

  </extension>

  <extension target="org.nuxeo.runtime.api.ServiceManagement" point="servers">

<<<<<<< HEAD
    <server class="org.nuxeo.runtime.api.JBossServiceLocator">
      <group>*</group>
      <property name="java.naming.factory.initial">org.jnp.interfaces.NamingContextFactory
      </property>
      <property name="java.naming.provider.url">jnp://localhost:1099</property>
      <property name="java.naming.factory.url.pkgs">org.jboss.naming:org.jnp.interfaces</property>
=======
    <extension target="org.nuxeo.runtime.api.ServiceManagement" point="servers">

    <server class="org.nuxeo.runtime.api.JBossServiceLocator">
    <group>*</group>
    <property name="java.naming.factory.initial">org.jnp.interfaces.NamingContextFactory</property>
    <property name="java.naming.provider.url">jnp://localhost:1099</property>
    <property name="java.naming.factory.url.pkgs">org.jboss.naming:org.jnp.interfaces</property>
>>>>>>> 2d505875
    </server>

  </extension>

  <!-- use local repo -->
  <!--extension target="org.nuxeo.runtime.api.ServiceManagement" point="services">


    <service class="org.nuxeo.ecm.core.api.CoreSession" name="demo" group="core">
      <locator>%DocumentManagerBean</locator>
    </service>


  </extension-->

</component><|MERGE_RESOLUTION|>--- conflicted
+++ resolved
@@ -15,8 +15,7 @@
       deployed on the same host (localhost)
     </li>
 
-    @author
-    <a href="mailto:bs@nuxeo.com">Bogdan Stefanescu</a>
+    @author <a href="mailto:bs@nuxeo.com">Bogdan Stefanescu</a>
   </documentation>
 
   <extension target="org.nuxeo.ecm.platform.api.PlatformService"
@@ -24,17 +23,11 @@
     <documentation>The default platform layout</documentation>
 
     <server name="default" host="localhost">
-<<<<<<< HEAD
-      <service class="org.nuxeo.ecm.platform.types.ejb.TypeManager" jndiName="%TypeManagerBean"/>
-      <repository name="demo" class="org.nuxeo.ecm.core.api.CoreSession"
-                  description="Demo Repository"/>
-=======
 
       <service class="org.nuxeo.ecm.platform.types.TypeManager" jndiName="%TypeManagerBean"/>
 
       <repository name="demo" class="org.nuxeo.ecm.core.api.CoreSession" description="Demo Repository"/>
 
->>>>>>> 2d505875
     </server>
 
   </extension>
@@ -43,32 +36,18 @@
              point="repositories">
     <documentation>The default repository</documentation>
 
-<<<<<<< HEAD
     <repository name="demo" label="Default Repository"/>
-=======
-  <repository name="demo" label="Default Repository"/>
->>>>>>> 2d505875
 
   </extension>
 
   <extension target="org.nuxeo.runtime.api.ServiceManagement" point="servers">
 
-<<<<<<< HEAD
     <server class="org.nuxeo.runtime.api.JBossServiceLocator">
       <group>*</group>
       <property name="java.naming.factory.initial">org.jnp.interfaces.NamingContextFactory
       </property>
       <property name="java.naming.provider.url">jnp://localhost:1099</property>
       <property name="java.naming.factory.url.pkgs">org.jboss.naming:org.jnp.interfaces</property>
-=======
-    <extension target="org.nuxeo.runtime.api.ServiceManagement" point="servers">
-
-    <server class="org.nuxeo.runtime.api.JBossServiceLocator">
-    <group>*</group>
-    <property name="java.naming.factory.initial">org.jnp.interfaces.NamingContextFactory</property>
-    <property name="java.naming.provider.url">jnp://localhost:1099</property>
-    <property name="java.naming.factory.url.pkgs">org.jboss.naming:org.jnp.interfaces</property>
->>>>>>> 2d505875
     </server>
 
   </extension>
