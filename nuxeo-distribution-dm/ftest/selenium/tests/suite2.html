--- conflicted
+++ resolved
@@ -184,13 +184,6 @@
     <tr>
       <td><a href="./testVocabulariesManagement.html">testVocabulariesManagement</a></td>
     </tr>
-<<<<<<< HEAD
-    -->
-=======
-    <tr>
-      <td><a href="./testMultipleDomainsDashboard.html">testMultipleDomainsDashboard</a></td>
-    </tr>
->>>>>>> 992ef4fd
   </tbody>
 </table>
 </body>
