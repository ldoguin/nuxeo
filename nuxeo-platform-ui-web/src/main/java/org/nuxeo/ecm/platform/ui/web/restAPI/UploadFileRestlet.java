--- conflicted
+++ resolved
@@ -21,12 +21,14 @@
 
 import static org.jboss.seam.ScopeType.EVENT;
 
+import java.io.Serializable;
 import java.io.UnsupportedEncodingException;
 import java.net.URLDecoder;
 
 import org.jboss.seam.annotations.In;
 import org.jboss.seam.annotations.Name;
 import org.jboss.seam.annotations.Scope;
+import org.nuxeo.ecm.core.api.Blob;
 import org.nuxeo.ecm.core.api.ClientException;
 import org.nuxeo.ecm.core.api.CoreSession;
 import org.nuxeo.ecm.core.api.DocumentModel;
@@ -88,32 +90,8 @@
         }
 
         try {
-<<<<<<< HEAD
-            // the stream can be read only once, thus save it first into the
-            // core before attempting to detect the mimetype that might rely on
-            // binary sniffing
-            Blob blob = StreamingBlob.createFromStream(req.getEntity().getStream());
-            dm.setProperty(schemaName, blobFieldName, blob);
-            dm.setProperty(schemaName, filenameFieldName, fileName);
-            dm = documentManager.saveDocument(dm);
-=======
             StreamingBlob blob = StreamingBlob.createFromStream(req.getEntity().getStream());
->>>>>>> 93a73227
 
-            // ask the mimetype service for the blob mimetype first according to
-            // filename extension with a fallback to binary sniffing
-            blob = (Blob) dm.getProperty(schemaName, blobFieldName);
-            MimetypeRegistry mimeService = Framework.getService(MimetypeRegistry.class);
-            String mimetype = mimeService.getMimetypeFromFilenameAndBlobWithDefault(
-                    fileName, blob, "application/octet-stream");
-            blob.setMimeType(mimetype);
-
-<<<<<<< HEAD
-            // reset the blob source before saving back since it might have
-            // exhausted by the binary sniffing of the MimetypeRegistry service
-            // (NB: LazyBlobs fetched from the Core are always resetable)
-            blob.getStream().reset();
-=======
             // save the properties on the document model
             String blobPropertyName = getQueryParamValue(req,
                     BLOB_PROPERTY_NAME, null);
@@ -122,6 +100,16 @@
             if (blobPropertyName != null && filenamePropertyName != null) {
                 dm.setPropertyValue(blobPropertyName, blob);
                 dm.setPropertyValue(filenamePropertyName, fileName);
+
+                dm = documentManager.saveDocument(dm);
+
+                Blob savedBlob = (Blob) dm.getPropertyValue(blobPropertyName);
+
+                savedBlob = getBlobWithGoodMimetype(savedBlob, fileName);
+
+                // re-save the blob with the detected mimetype
+                dm.setPropertyValue(blobPropertyName, (Serializable) savedBlob);
+
             } else {
                 // find the names of the fields from the optional request
                 // parameters with fallback to defaults if none is provided
@@ -133,11 +121,18 @@
                         FILENAME_FIELD, DEFAULT_FILENAME_FIELD);
                 dm.setProperty(schemaName, blobFieldName, blob);
                 dm.setProperty(schemaName, filenameFieldName, fileName);
+
+                dm = documentManager.saveDocument(dm);
+
+                Blob savedBlob = (Blob) dm.getProperty(schemaName,
+                        blobFieldName);
+
+                savedBlob = getBlobWithGoodMimetype(savedBlob, fileName);
+
+                // re-save the blob with the detected mimetype
+                dm.setProperty(schemaName, blobFieldName, savedBlob);
             }
->>>>>>> 93a73227
 
-            // re-save the blob with the detected mimetype
-            dm.setProperty(schemaName, blobFieldName, blob);
             documentManager.saveDocument(dm);
             documentManager.save();
 
@@ -147,4 +142,25 @@
 
     }
 
+    // the stream can be read only once, thus save it first into the
+    // core before attempting to detect the mimetype that might rely
+    // on binary sniffing
+    private Blob getBlobWithGoodMimetype(Blob savedBlob, String fileName)
+            throws Exception {
+        // ask the mimetype service for the blob mimetype first
+        // according to filename extension with a fallback to binary
+        // sniffing
+        MimetypeRegistry mimeService = Framework.getService(MimetypeRegistry.class);
+        String mimetype = mimeService.getMimetypeFromFilenameAndBlobWithDefault(
+                fileName, savedBlob, "application/octet-stream");
+        savedBlob.setMimeType(mimetype);
+
+        // reset the blob source before saving back since it might have
+        // exhausted by the binary sniffing of the MimetypeRegistry
+        // service
+        // (NB: LazyBlobs fetched from the Core are always resetable)
+        savedBlob.getStream().reset();
+        return savedBlob;
+    }
+
 }