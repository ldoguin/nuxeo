<div xmlns:h="http://java.sun.com/jsf/html"
  xmlns:f="http://java.sun.com/jsf/core"
  xmlns:c="http://java.sun.com/jstl/core"
  xmlns:a4j="https://ajax4jsf.dev.java.net/ajax"
  xmlns:nxthemes="http://nuxeo.org/nxthemes"
  xmlns:nxd="http://nuxeo.org/nxweb/document"
  xmlns:nxh="http://nuxeo.org/nxweb/html"
  xmlns:nxu="http://nuxeo.org/nxweb/util"
  xmlns:ui="http://java.sun.com/jsf/facelets"
  xmlns:rich="http://richfaces.org/rich"
  class="menu">

    <c:if test="#{reducedTreeActions.treeRoots != null}">

      <style type="text/css">
        a.selectedPath { background-color:#CCC; }
      </style>
      
      <script language="javascript">
          // <![CDATA[
          function getRequestParameter(name) {
            name = name.replace(/[\[]/,"\\\[").replace(/[\]]/,"\\\]");
            var regexS = "[\\?&]"+name+"=([^&#]*)";
            var regex = new RegExp( regexS );
            var results = regex.exec( window.location.href );
            if (results == null) {
              return "";
            }
            else {
              return results[1];
            }
          }

          function updateParent(value) {
<<<<<<< HEAD
            elementId = getRequestParameter('inputElementId');
            if (elementId == "") {
              elementId = 'searchForm:searchscope';
            }
  
            parentSearchScope = opener.document.getElementById(elementId);
=======
            FIELD_FULL_NAME = '<h:outputText value="#{param.fieldId}" />';

            parentSearchScope = opener.document.getElementById(FIELD_FULL_NAME);
>>>>>>> d3f50e17
            parentSearchScope.value = value;
            self.close();
          }

          function chooseAndSelect(element, value) {
            elementId = getRequestParameter('inputElementId');
            if (elementId == "") {
              elementId = 'searchForm:searchscope';
            }
            SELECTED_CLASS_NAME = 'selectedPath';

            hiddenField = document.getElementById(FORM_NAME + ':' + HIDDEN_FIELD_NAME);
            if (hiddenField != null) {
              hiddenField.value = value;
            }

            selectedFields = document.getElementsByClassName(SELECTED_CLASS_NAME);
            for(i=0; i > selectedFields.length ; i++){
              selectedFields[i].className = '';
            }

            element.className = SELECTED_CLASS_NAME;

            return false;
          }

          function selectElement(element, value) {
            if (opener == null) {
              // embedded in a form
              chooseAndSelect(element, value);
            } else {
              // in a popup
              updateParent(value);
            }
          }

          // ]]>
        </script>

      <a4j:region renderRegionOnly="true">
        <dl>
          <dd class="menuForm">

            <h:panelGroup id="treeNav">
              <rich:tree
                adviseNodeOpened="#{reducedTreeActions.adviseNodeOpened}"
                changeExpandListener="#{reducedTreeActions.changeExpandListener}"
                icon="#{nodeState.isExpanded(rowKey)?nxd:iconExpandedPath(node.document):nxd:iconPath(node.document)}"
                iconLeaf="#{nxd:iconPath(node.document)}"
                iconExpanded="/icons/toggle_minus.png"
                iconCollapsed="/icons/toggle_plus.png"
                rowKeyVar="rowKey"
                stateVar="nodeState">
                <rich:recursiveTreeNodesAdaptor
                  roots="#{reducedTreeActions.treeRoots}"
                  nodes="#{node.children}"
                  var="node">
                  <rich:treeNode
                    highlightedClass="treeNodeHighlightedClass"
                    selectedClass="treeNodeSelectedClass">
                    <a style="cursor:pointer"
                      onclick="javascript:selectElement(this, '#{node.document.path}')">
                      <h:outputText value="#{nxd:titleOrId(node.document)}" />
                    </a>
                  </rich:treeNode>
                </rich:recursiveTreeNodesAdaptor>
              </rich:tree>
            </h:panelGroup>

          </dd>
        </dl>

      </a4j:region>

    </c:if>

</div><|MERGE_RESOLUTION|>--- conflicted
+++ resolved
@@ -18,41 +18,16 @@
       
       <script language="javascript">
           // <![CDATA[
-          function getRequestParameter(name) {
-            name = name.replace(/[\[]/,"\\\[").replace(/[\]]/,"\\\]");
-            var regexS = "[\\?&]"+name+"=([^&#]*)";
-            var regex = new RegExp( regexS );
-            var results = regex.exec( window.location.href );
-            if (results == null) {
-              return "";
-            }
-            else {
-              return results[1];
-            }
-          }
+          function updateParent(value) {
+            parentSearchScope = opener.document.getElementById('#{param.fieldId}');
 
-          function updateParent(value) {
-<<<<<<< HEAD
-            elementId = getRequestParameter('inputElementId');
-            if (elementId == "") {
-              elementId = 'searchForm:searchscope';
-            }
-  
-            parentSearchScope = opener.document.getElementById(elementId);
-=======
-            FIELD_FULL_NAME = '<h:outputText value="#{param.fieldId}" />';
-
-            parentSearchScope = opener.document.getElementById(FIELD_FULL_NAME);
->>>>>>> d3f50e17
             parentSearchScope.value = value;
             self.close();
           }
 
           function chooseAndSelect(element, value) {
-            elementId = getRequestParameter('inputElementId');
-            if (elementId == "") {
-              elementId = 'searchForm:searchscope';
-            }
+            FORM_NAME = 'searchForm';
+            HIDDEN_FIELD_NAME = 'searchscope';
             SELECTED_CLASS_NAME = 'selectedPath';
 
             hiddenField = document.getElementById(FORM_NAME + ':' + HIDDEN_FIELD_NAME);
@@ -105,7 +80,7 @@
                     highlightedClass="treeNodeHighlightedClass"
                     selectedClass="treeNodeSelectedClass">
                     <a style="cursor:pointer"
-                      onclick="javascript:selectElement(this, '#{node.document.path}')">
+                      onclick="selectElement(this, '#{node.document.path}')">
                       <h:outputText value="#{nxd:titleOrId(node.document)}" />
                     </a>
                   </rich:treeNode>
