--- conflicted
+++ resolved
@@ -28,13 +28,10 @@
       <artifactId>nuxeo-core-api</artifactId>
     </dependency>
 
-<<<<<<< HEAD
     <dependency>
       <groupId>log4j</groupId>
       <artifactId>log4j</artifactId>
     </dependency>
-=======
->>>>>>> b8a83cd2
     <dependency>
       <groupId>javax.ejb</groupId>
       <artifactId>ejb</artifactId>
