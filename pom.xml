<project xmlns="http://maven.apache.org/POM/4.0.0" xmlns:xsi="http://www.w3.org/2001/XMLSchema-instance" xsi:schemaLocation="http://maven.apache.org/POM/4.0.0 http://maven.apache.org/maven-v4_0_0.xsd">
  <modelVersion>4.0.0</modelVersion>

  <parent>
    <groupId>org.nuxeo</groupId>
    <artifactId>nuxeo-ecm</artifactId>
<<<<<<< HEAD
    <version>5.1.5-SNAPSHOT</version>
=======
    <version>5.2-SNAPSHOT</version>
>>>>>>> f5925a0d
  </parent>

  <groupId>org.nuxeo.runtime</groupId>
  <artifactId>nuxeo-runtime-parent</artifactId>
  <name>Nuxeo Runtime Parent</name>
<<<<<<< HEAD
  <version>1.4.2-SNAPSHOT</version>
=======
  <version>1.5-SNAPSHOT</version>
>>>>>>> f5925a0d
  <packaging>pom</packaging>
  <description>Nuxeo Runtime: Parent.</description>

  <properties>
<<<<<<< HEAD
    <nuxeo.common.version>1.4.2-SNAPSHOT</nuxeo.common.version>
    <nuxeo.runtime.version>1.4.2-SNAPSHOT</nuxeo.runtime.version>
=======
    <nuxeo.common.version>1.5-SNAPSHOT</nuxeo.common.version>
    <nuxeo.runtime.version>1.5-SNAPSHOT</nuxeo.runtime.version>
>>>>>>> f5925a0d
  </properties>

  <modules>
    <module>nuxeo-runtime</module>
    <module>nuxeo-runtime-jboss-adapter</module>
    <module>nuxeo-runtime-jboss-extensions</module>
    <module>nuxeo-runtime-osgi</module>
    <module>nuxeo-runtime-test</module>
    <module>nuxeo-runtime-scripting</module>
  </modules>

  <dependencyManagement>
    <dependencies>
      <dependency>
        <groupId>org.nuxeo.common</groupId>
        <artifactId>nuxeo-common</artifactId>
        <version>${nuxeo.common.version}</version>
      </dependency>
      <dependency>
        <groupId>org.nuxeo.runtime</groupId>
        <artifactId>nuxeo-runtime</artifactId>
        <version>${nuxeo.runtime.version}</version>
      </dependency>
      <dependency>
        <groupId>org.nuxeo.runtime</groupId>
        <artifactId>nuxeo-runtime-jboss-extensions</artifactId>
        <version>${nuxeo.runtime.version}</version>
      </dependency>
      <dependency>
        <groupId>org.nuxeo.runtime</groupId>
        <artifactId>nuxeo-runtime-osgi</artifactId>
        <version>${nuxeo.runtime.version}</version>
      </dependency>
      <dependency>
        <groupId>org.nuxeo.runtime</groupId>
        <artifactId>nuxeo-runtime-test</artifactId>
        <version>${nuxeo.runtime.version}</version>
      </dependency>
      <dependency>
        <groupId>org.nuxeo.runtime</groupId>
        <artifactId>nuxeo-runtime-jboss-adapter</artifactId>
        <version>${nuxeo.runtime.version}</version>
        <type>jboss-sar</type>
      </dependency>
      <dependency>
        <groupId>org.nuxeo.runtime</groupId>
        <artifactId>nuxeo-runtime-scripting</artifactId>
        <version>${nuxeo.runtime.version}</version>
      </dependency>

      <dependency>
        <groupId>commons-jexl</groupId>
        <artifactId>commons-jexl</artifactId>
        <version>1.1</version>
      </dependency>
      <dependency>
        <groupId>org.osgi</groupId>
        <artifactId>osgi-core</artifactId>
        <version>4.1</version>
      </dependency>
    </dependencies>
  </dependencyManagement>

  <scm>
    <connection>scm:hg:http://hg.nuxeo.org/nuxeo/nuxeo-runtime</connection>
    <developerConnection>scm:hg:https://hg.nuxeo.org/nuxeo/nuxeo-runtime</developerConnection>
    <url>http://hg.nuxeo.org/nuxeo/nuxeo-runtime</url>
  </scm>

  <developers>
    <developer>
      <id>bstefanescu</id>
      <name>Bogdan Stefanescu</name>
      <email>contact@nuxeo.com</email>
      <organization>Nuxeo SAS</organization>
      <organizationUrl>http://www.nuxeo.com/en</organizationUrl>
      <url>http://blogs.nuxeo.com/section/blogs/bogdan_stefanescu</url>
      <roles>
        <role>Lead Architect</role>
        <role>Project Manager</role>
      </roles>
    </developer>
  </developers>

</project><|MERGE_RESOLUTION|>--- conflicted
+++ resolved
@@ -4,32 +4,19 @@
   <parent>
     <groupId>org.nuxeo</groupId>
     <artifactId>nuxeo-ecm</artifactId>
-<<<<<<< HEAD
-    <version>5.1.5-SNAPSHOT</version>
-=======
     <version>5.2-SNAPSHOT</version>
->>>>>>> f5925a0d
   </parent>
 
   <groupId>org.nuxeo.runtime</groupId>
   <artifactId>nuxeo-runtime-parent</artifactId>
   <name>Nuxeo Runtime Parent</name>
-<<<<<<< HEAD
-  <version>1.4.2-SNAPSHOT</version>
-=======
   <version>1.5-SNAPSHOT</version>
->>>>>>> f5925a0d
   <packaging>pom</packaging>
   <description>Nuxeo Runtime: Parent.</description>
 
   <properties>
-<<<<<<< HEAD
-    <nuxeo.common.version>1.4.2-SNAPSHOT</nuxeo.common.version>
-    <nuxeo.runtime.version>1.4.2-SNAPSHOT</nuxeo.runtime.version>
-=======
     <nuxeo.common.version>1.5-SNAPSHOT</nuxeo.common.version>
     <nuxeo.runtime.version>1.5-SNAPSHOT</nuxeo.runtime.version>
->>>>>>> f5925a0d
   </properties>
 
   <modules>
