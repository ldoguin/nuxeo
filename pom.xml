--- conflicted
+++ resolved
@@ -465,14 +465,6 @@
       <artifactId>annotations</artifactId>
       <scope>provided</scope>
     </dependency>
-<<<<<<< HEAD
-    <!--dependency>
-      <groupId>net.sf.opencsv</groupId>
-      <artifactId>opencsv</artifactId>
-      <version>1.7</version>
-      </dependency-->
-=======
->>>>>>> 11aaae93
   </dependencies>
 
   <build>
