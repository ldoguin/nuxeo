package org.nuxeo.cap.bench

/*
 * (C) Copyright 2016 Nuxeo SA (http://nuxeo.com/) and others.
 *
 * Licensed under the Apache License, Version 2.0 (the "License");
 * you may not use this file except in compliance with the License.
 * You may obtain a copy of the License at
 *
 *     http://www.apache.org/licenses/LICENSE-2.0
 *
 * Unless required by applicable law or agreed to in writing, software
 * distributed under the License is distributed on an "AS IS" BASIS,
 * WITHOUT WARRANTIES OR CONDITIONS OF ANY KIND, either express or implied.
 * See the License for the specific language governing permissions and
 * limitations under the License.
 *
 * Contributors:
 *     Delbosc Benoit
 */

import io.gatling.core.Predef._
import io.gatling.http.Predef._

import scala.concurrent.duration.Duration

object ScnSearch {

  def get = (duration: Duration, pause: Duration) => {
    scenario("SearchRest").exec(
      during(duration, "counterName") {
        feed(Feeders.users).repeat(10) {
          feed(Feeders.fulltextSearch)
            .randomSwitch(
<<<<<<< HEAD
              10.0 -> exec(NuxeoRest.search("SELECT * FROM Document", comment = "Search: All")),
              10.0 -> exec(NuxeoRest.search("SELECT * FROM Document", sortBy = "dc:modified", sortOrder = "DESC", comment = "Search: All sorted")),
              10.0 -> exec(NuxeoRest.search("SELECT * FROM Document WHERE ecm:primaryType='Folder'", sortBy = "dc:title", comment = "Search: Folders sorted")),
              10.0 -> exec(NuxeoRest.search("SELECT * FROM Document WHERE ecm:path STARTSWITH '/default-domain/workspaces/Bench_Gatling/u09/t/g/f' AND ecm:mixinType != 'HiddenInNavigation' AND ecm:isProxy = 0 AND ecm:isCheckedInVersion = 0 AND ecm:currentLifeCycleState != 'deleted'", comment = "Search: With path")),
              60.0 -> exec(NuxeoRest.search("SELECT * FROM Document WHERE ecm:fulltext.dc:title = '${term}' AND ecm:mixinType != 'HiddenInNavigation' AND ecm:isProxy = 0 AND ecm:isCheckedInVersion = 0 AND ecm:currentLifeCycleState != 'deleted'", comment = "Search: Fulltext"))
=======
              10.0 -> exec(NuxeoRest.search("SELECT * FROM Document", comment = "Search All")),
              10.0 -> exec(NuxeoRest.search("SELECT * FROM Document", sortBy = "dc:modified", sortOrder = "DESC", comment = "Search All sorted")),
              10.0 -> exec(NuxeoRest.search("SELECT * FROM Document WHERE ecm:primaryType='Folder'", sortBy = "dc:title", comment = "Search folders sorted")),
              10.0 -> exec(NuxeoRest.search("SELECT * FROM Document WHERE ecm:path STARTSWITH '/default-domain/workspaces/Bench_Gatling/u09/t/g/f' AND ecm:mixinType != 'HiddenInNavigation' AND ecm:isProxy = 0 AND ecm:isVersion = 0 AND ecm:currentLifeCycleState != 'deleted'", comment = "Search on path")),
              60.0 -> exec(NuxeoRest.search("SELECT * FROM Document WHERE dc:title.fulltext = '${term}' AND ecm:mixinType != 'HiddenInNavigation' AND ecm:isProxy = 0 AND ecm:isVersion = 0 AND ecm:currentLifeCycleState != 'deleted'", comment = "Search fulltext"))
>>>>>>> 18508154
            )
            .pause(pause)
        }
      }
    )
  }

}

class Sim30Search extends Simulation {

  val httpProtocol = http
    .baseURL(Parameters.getBaseUrl())
    .disableWarmUp
    .acceptEncodingHeader("gzip, deflate")
    .connection("keep-alive")
  val scn = ScnSearch.get(Parameters.getSimulationDuration(), Parameters.getPause())
  setUp(scn.inject(rampUsers(Parameters.getConcurrentUsers()).over(Parameters.getRampDuration())))
    .protocols(httpProtocol).exponentialPauses
}<|MERGE_RESOLUTION|>--- conflicted
+++ resolved
@@ -32,19 +32,11 @@
         feed(Feeders.users).repeat(10) {
           feed(Feeders.fulltextSearch)
             .randomSwitch(
-<<<<<<< HEAD
-              10.0 -> exec(NuxeoRest.search("SELECT * FROM Document", comment = "Search: All")),
-              10.0 -> exec(NuxeoRest.search("SELECT * FROM Document", sortBy = "dc:modified", sortOrder = "DESC", comment = "Search: All sorted")),
-              10.0 -> exec(NuxeoRest.search("SELECT * FROM Document WHERE ecm:primaryType='Folder'", sortBy = "dc:title", comment = "Search: Folders sorted")),
-              10.0 -> exec(NuxeoRest.search("SELECT * FROM Document WHERE ecm:path STARTSWITH '/default-domain/workspaces/Bench_Gatling/u09/t/g/f' AND ecm:mixinType != 'HiddenInNavigation' AND ecm:isProxy = 0 AND ecm:isCheckedInVersion = 0 AND ecm:currentLifeCycleState != 'deleted'", comment = "Search: With path")),
-              60.0 -> exec(NuxeoRest.search("SELECT * FROM Document WHERE ecm:fulltext.dc:title = '${term}' AND ecm:mixinType != 'HiddenInNavigation' AND ecm:isProxy = 0 AND ecm:isCheckedInVersion = 0 AND ecm:currentLifeCycleState != 'deleted'", comment = "Search: Fulltext"))
-=======
               10.0 -> exec(NuxeoRest.search("SELECT * FROM Document", comment = "Search All")),
               10.0 -> exec(NuxeoRest.search("SELECT * FROM Document", sortBy = "dc:modified", sortOrder = "DESC", comment = "Search All sorted")),
               10.0 -> exec(NuxeoRest.search("SELECT * FROM Document WHERE ecm:primaryType='Folder'", sortBy = "dc:title", comment = "Search folders sorted")),
               10.0 -> exec(NuxeoRest.search("SELECT * FROM Document WHERE ecm:path STARTSWITH '/default-domain/workspaces/Bench_Gatling/u09/t/g/f' AND ecm:mixinType != 'HiddenInNavigation' AND ecm:isProxy = 0 AND ecm:isVersion = 0 AND ecm:currentLifeCycleState != 'deleted'", comment = "Search on path")),
-              60.0 -> exec(NuxeoRest.search("SELECT * FROM Document WHERE dc:title.fulltext = '${term}' AND ecm:mixinType != 'HiddenInNavigation' AND ecm:isProxy = 0 AND ecm:isVersion = 0 AND ecm:currentLifeCycleState != 'deleted'", comment = "Search fulltext"))
->>>>>>> 18508154
+              60.0 -> exec(NuxeoRest.search("SELECT * FROM Document WHERE ecm:fulltext.dc:title = '${term}' AND ecm:mixinType != 'HiddenInNavigation' AND ecm:isProxy = 0 AND ecm:isVersion = 0 AND ecm:currentLifeCycleState != 'deleted'", comment = "Search fulltext"))
             )
             .pause(pause)
         }
