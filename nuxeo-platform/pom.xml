<?xml version="1.0"?>
<project xmlns="http://maven.apache.org/POM/4.0.0" xmlns:xsi="http://www.w3.org/2001/XMLSchema-instance" xsi:schemaLocation="http://maven.apache.org/POM/4.0.0 http://maven.apache.org/maven-v4_0_0.xsd">
  <modelVersion>4.0.0</modelVersion>

  <parent>
    <groupId>org.nuxeo.ecm.platform</groupId>
    <artifactId>nuxeo-platform-parent</artifactId>
    <version>5.2-SNAPSHOT</version>
  </parent>

  <artifactId>nuxeo-platform</artifactId>
  <name>Nuxeo Platform Base</name>
  <packaging>ejb</packaging>
  <description>Nuxeo Enterprise Platform: Foundations of Nuxeo EP.</description>

  <dependencies>
    <dependency>
      <groupId>org.nuxeo.ecm.core</groupId>
      <artifactId>nuxeo-core-api</artifactId>
    </dependency>
    <dependency>
      <groupId>org.nuxeo.ecm.platform</groupId>
      <artifactId>nuxeo-platform-api</artifactId>
    </dependency>
    <dependency>
      <groupId>org.nuxeo.ecm.platform</groupId>
      <artifactId>nuxeo-platform-ws</artifactId>
    </dependency>
    <dependency>
      <groupId>org.nuxeo.ecm.platform</groupId>
      <artifactId>nuxeo-platform-mimetype-api</artifactId>
    </dependency>
<<<<<<< HEAD
    <dependency>
      <groupId>org.nuxeo.ecm.platform</groupId>
      <artifactId>nuxeo-platform-url-api</artifactId>
    </dependency>
=======

>>>>>>> b8a83cd2
    <dependency>
      <groupId>org.nuxeo.ecm.platform</groupId>
      <artifactId>nuxeo-platform-usermanager-api</artifactId>
    </dependency>

    <dependency>
      <groupId>log4j</groupId>
      <artifactId>log4j</artifactId>
      <scope>test</scope>
    </dependency>

    <dependency>
      <groupId>javax.jws</groupId>
      <artifactId>jsr181</artifactId>
    </dependency>

    <dependency>
      <groupId>javax.ejb</groupId>
      <artifactId>ejb</artifactId>
    </dependency>
    <dependency>
      <groupId>jboss</groupId>
      <artifactId>jboss-annotations-ejb3</artifactId>
    </dependency>

    <dependency>
      <groupId>org.nuxeo.runtime</groupId>
      <artifactId>nuxeo-runtime-osgi</artifactId>
      <scope>test</scope>
    </dependency>
    <dependency>
      <groupId>jboss</groupId>
      <artifactId>jbosssx</artifactId>
      <scope>test</scope>
    </dependency>
    <dependency>
      <groupId>jboss</groupId>
      <artifactId>jnp-client</artifactId>
      <scope>test</scope>
    </dependency>
    <dependency>
      <groupId>jboss</groupId>
      <artifactId>jboss-j2ee</artifactId>
      <scope>test</scope>
    </dependency>
    <dependency>
      <groupId>jboss</groupId>
      <artifactId>jboss-common</artifactId>
      <scope>test</scope>      
    </dependency>
  </dependencies>

  <build>
    <plugins>
      <plugin>
        <artifactId>maven-surefire-plugin</artifactId>
        <configuration>
          <excludes>
            <exclude>**/TestNXP*.class</exclude>
          </excludes>
        </configuration>
      </plugin>
    </plugins>
  </build>
</project><|MERGE_RESOLUTION|>--- conflicted
+++ resolved
@@ -30,14 +30,10 @@
       <groupId>org.nuxeo.ecm.platform</groupId>
       <artifactId>nuxeo-platform-mimetype-api</artifactId>
     </dependency>
-<<<<<<< HEAD
     <dependency>
       <groupId>org.nuxeo.ecm.platform</groupId>
       <artifactId>nuxeo-platform-url-api</artifactId>
     </dependency>
-=======
-
->>>>>>> b8a83cd2
     <dependency>
       <groupId>org.nuxeo.ecm.platform</groupId>
       <artifactId>nuxeo-platform-usermanager-api</artifactId>
