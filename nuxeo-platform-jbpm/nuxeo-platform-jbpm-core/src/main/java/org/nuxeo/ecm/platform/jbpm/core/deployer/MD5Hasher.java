--- conflicted
+++ resolved
@@ -52,11 +52,6 @@
  *
  */
 public class MD5Hasher implements Serializable {
-<<<<<<< HEAD
-
-    private static final long serialVersionUID = 1L;
-=======
->>>>>>> 5d04fdfb
 
     private static final long serialVersionUID = 1L;
 
