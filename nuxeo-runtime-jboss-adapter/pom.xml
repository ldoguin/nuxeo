<project xmlns="http://maven.apache.org/POM/4.0.0" xmlns:xsi="http://www.w3.org/2001/XMLSchema-instance" xsi:schemaLocation="http://maven.apache.org/POM/4.0.0 http://maven.apache.org/maven-v4_0_0.xsd">
  <modelVersion>4.0.0</modelVersion>

  <parent>
    <groupId>org.nuxeo.runtime</groupId>
    <artifactId>nuxeo-runtime-parent</artifactId>
<<<<<<< HEAD
    <version>1.4.3-SNAPSHOT</version>
=======
    <version>1.5-SNAPSHOT</version>
>>>>>>> 52a633d3
  </parent>

  <groupId>org.nuxeo.runtime</groupId>
  <artifactId>nuxeo-runtime-jboss-adapter</artifactId>
<<<<<<< HEAD
  <version>1.4.3-SNAPSHOT</version>
=======
  <version>1.5-SNAPSHOT</version>
>>>>>>> 52a633d3
  <packaging>jboss-sar</packaging>
  <name>Nuxeo Runtime JBoss Adapter</name>
  <description>Nuxeo Runtime: JBoss Adapter.</description>

  <dependencies>
    <dependency>
      <groupId>concurrent</groupId>
      <artifactId>concurrent</artifactId>
    </dependency>

    <dependency>
      <groupId>org.nuxeo.runtime</groupId>
      <artifactId>nuxeo-runtime</artifactId>
      <scope>provided</scope>
    </dependency>
    <dependency>
      <groupId>org.nuxeo.runtime</groupId>
      <artifactId>nuxeo-runtime-osgi</artifactId>
      <scope>provided</scope>
    </dependency>
    <dependency>
      <groupId>jboss</groupId>
      <artifactId>jboss-common</artifactId>
      <scope>provided</scope>
    </dependency>
    <dependency>
      <groupId>jboss</groupId>
      <artifactId>jboss-jmx</artifactId>
      <scope>provided</scope>
    </dependency>
    <dependency>
      <groupId>jboss</groupId>
      <artifactId>jboss-system</artifactId>
      <scope>provided</scope>
    </dependency>
    <dependency>
      <groupId>jboss</groupId>
      <artifactId>jbosssx</artifactId>
      <scope>provided</scope>
    </dependency>
  </dependencies>

  <build>
    <plugins>
      <plugin>
        <groupId>org.codehaus.mojo</groupId>
        <artifactId>jboss-packaging-maven-plugin</artifactId>
        <version>2.0-NXEP51M2</version>
        <extensions>true</extensions>
        <configuration>
          <archive>
            <manifestFile>${project.build.directory}/classes/META-INF/MANIFEST.MF</manifestFile>
          </archive>
        </configuration>
      </plugin>
    </plugins>
  </build>

</project><|MERGE_RESOLUTION|>--- conflicted
+++ resolved
@@ -4,20 +4,12 @@
   <parent>
     <groupId>org.nuxeo.runtime</groupId>
     <artifactId>nuxeo-runtime-parent</artifactId>
-<<<<<<< HEAD
-    <version>1.4.3-SNAPSHOT</version>
-=======
     <version>1.5-SNAPSHOT</version>
->>>>>>> 52a633d3
   </parent>
 
   <groupId>org.nuxeo.runtime</groupId>
   <artifactId>nuxeo-runtime-jboss-adapter</artifactId>
-<<<<<<< HEAD
-  <version>1.4.3-SNAPSHOT</version>
-=======
   <version>1.5-SNAPSHOT</version>
->>>>>>> 52a633d3
   <packaging>jboss-sar</packaging>
   <name>Nuxeo Runtime JBoss Adapter</name>
   <description>Nuxeo Runtime: JBoss Adapter.</description>
