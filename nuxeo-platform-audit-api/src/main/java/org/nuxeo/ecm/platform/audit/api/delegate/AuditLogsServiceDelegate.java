/*
 * (C) Copyright 2007 Nuxeo SAS (http://nuxeo.com/) and contributors.
 *
 * All rights reserved. This program and the accompanying materials
 * are made available under the terms of the GNU Lesser General Public License
 * (LGPL) version 2.1 which accompanies this distribution, and is available at
 * http://www.gnu.org/licenses/lgpl.html
 *
 * This library is distributed in the hope that it will be useful,
 * but WITHOUT ANY WARRANTY; without even the implied warranty of
 * MERCHANTABILITY or FITNESS FOR A PARTICULAR PURPOSE. See the GNU
 * Lesser General Public License for more details.
 *
 * Contributors:
 *     Nuxeo - initial API and implementation
 *
 * $Id: SearchServiceDelegate.java 21332 2007-06-25 14:36:00Z janguenot $
 */

package org.nuxeo.ecm.platform.audit.api.delegate;

import java.io.Serializable;

import org.apache.commons.logging.Log;
import org.apache.commons.logging.LogFactory;
import org.nuxeo.ecm.platform.audit.api.AuditException;
import org.nuxeo.ecm.platform.audit.api.Logs;
import org.nuxeo.runtime.api.Framework;

/**
 * Audit logs service delegate.
 *
 * @author <a href="mailto:ja@nuxeo.com">Julien Anguenot</a>
 *
 */
public final class AuditLogsServiceDelegate implements Serializable {

    private static final long serialVersionUID = -8140952341564417509L;

    @SuppressWarnings("unused")
    private static final Log log = LogFactory.getLog(AuditLogsServiceDelegate.class);

    // Utility class.
    private AuditLogsServiceDelegate() {
    }

    /**
     * Returns the audit logs service, or null if an exception occurs.
     *
     * @return the audit logs service.
     */
    public static Logs getRemoteAuditLogsService() throws AuditException {
        Logs service = null;
        try {
            service = Framework.getService(Logs.class);
        } catch (Exception e) {
<<<<<<< HEAD
            log.error("Cannot find remote audit logs service... ", e);
=======
            throw new AuditException("Cannot locate remote logs audit", e);
>>>>>>> bfebfe43
        }
        return service;
    }


}<|MERGE_RESOLUTION|>--- conflicted
+++ resolved
@@ -23,7 +23,7 @@
 
 import org.apache.commons.logging.Log;
 import org.apache.commons.logging.LogFactory;
-import org.nuxeo.ecm.platform.audit.api.AuditException;
+import org.nuxeo.ecm.platform.audit.api.AuditRuntimeException;
 import org.nuxeo.ecm.platform.audit.api.Logs;
 import org.nuxeo.runtime.api.Framework;
 
@@ -49,16 +49,12 @@
      *
      * @return the audit logs service.
      */
-    public static Logs getRemoteAuditLogsService() throws AuditException {
+    public static Logs getRemoteAuditLogsService() {
         Logs service = null;
         try {
             service = Framework.getService(Logs.class);
         } catch (Exception e) {
-<<<<<<< HEAD
-            log.error("Cannot find remote audit logs service... ", e);
-=======
-            throw new AuditException("Cannot locate remote logs audit", e);
->>>>>>> bfebfe43
+            throw new AuditRuntimeException("Cannot locate remote logs audit", e);
         }
         return service;
     }
