--- conflicted
+++ resolved
@@ -270,13 +270,6 @@
             assertEquals(Long.valueOf(10), dm.getProperty(SCHEMA, "intField"));
             assertEquals(getCalendar(1982, 3, 25, 16, 30, 47, 123),
                     dm.getProperty(SCHEMA, "dateField"));
-<<<<<<< HEAD
-            groups = (List<String>) dm.getProperty(SCHEMA, "groups");
-            assertEquals(1, groups.size());
-            assertTrue(groups.contains("administrators"));
-            // assertTrue(groups.contains("members"));
-=======
->>>>>>> cc06b453
 
         } finally {
             session.close();
