--- conflicted
+++ resolved
@@ -40,11 +40,7 @@
   </ol>
 
   <p>Edit nuxeo.conf if you want to change default values.<br/>
-<<<<<<< HEAD
-  By default, JBoss is binded only on all available addresses (0.0.0.0), change the nuxeo.bind.address value if you want to set a specific IP (recommended).
-=======
-  By default, JBoss is bound only on all available addresses (BINDHOST=0.0.0.0), change the BINDHOST value if you want to set a specific IP (recommended).
->>>>>>> 84fdc864
+  By default, JBoss is bound on all available addresses (0.0.0.0), change the nuxeo.bind.address value if you want to set a specific IP (recommended).
   </p>
 
   <h2>Complementary features</h2>
