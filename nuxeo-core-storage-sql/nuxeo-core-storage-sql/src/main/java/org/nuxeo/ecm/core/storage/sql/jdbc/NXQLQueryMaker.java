/*
 * (C) Copyright 2008 Nuxeo SAS (http://nuxeo.com/) and contributors.
 *
 * All rights reserved. This program and the accompanying materials
 * are made available under the terms of the GNU Lesser General Public License
 * (LGPL) version 2.1 which accompanies this distribution, and is available at
 * http://www.gnu.org/licenses/lgpl.html
 *
 * This library is distributed in the hope that it will be useful,
 * but WITHOUT ANY WARRANTY; without even the implied warranty of
 * MERCHANTABILITY or FITNESS FOR A PARTICULAR PURPOSE. See the GNU
 * Lesser General Public License for more details.
 *
 * Contributors:
 *     Florent Guillaume
 */

package org.nuxeo.ecm.core.storage.sql.jdbc;

import java.io.Serializable;
import java.sql.Types;
import java.util.ArrayList;
import java.util.Collections;
import java.util.HashSet;
import java.util.Iterator;
import java.util.LinkedList;
import java.util.List;
import java.util.Set;

import org.apache.commons.logging.Log;
import org.apache.commons.logging.LogFactory;
import org.nuxeo.common.utils.FullTextUtils;
import org.nuxeo.common.utils.StringUtils;
import org.nuxeo.ecm.core.api.impl.FacetFilter;
import org.nuxeo.ecm.core.query.QueryFilter;
import org.nuxeo.ecm.core.query.sql.NXQL;
import org.nuxeo.ecm.core.query.sql.SQLQueryParser;
import org.nuxeo.ecm.core.query.sql.model.DateLiteral;
import org.nuxeo.ecm.core.query.sql.model.DefaultQueryVisitor;
import org.nuxeo.ecm.core.query.sql.model.DoubleLiteral;
import org.nuxeo.ecm.core.query.sql.model.Expression;
import org.nuxeo.ecm.core.query.sql.model.FromClause;
import org.nuxeo.ecm.core.query.sql.model.FromList;
import org.nuxeo.ecm.core.query.sql.model.Function;
import org.nuxeo.ecm.core.query.sql.model.IVisitor;
import org.nuxeo.ecm.core.query.sql.model.IntegerLiteral;
import org.nuxeo.ecm.core.query.sql.model.Literal;
import org.nuxeo.ecm.core.query.sql.model.LiteralList;
import org.nuxeo.ecm.core.query.sql.model.MultiExpression;
import org.nuxeo.ecm.core.query.sql.model.Operand;
import org.nuxeo.ecm.core.query.sql.model.Operator;
import org.nuxeo.ecm.core.query.sql.model.OrderByClause;
import org.nuxeo.ecm.core.query.sql.model.OrderByExpr;
import org.nuxeo.ecm.core.query.sql.model.OrderByList;
import org.nuxeo.ecm.core.query.sql.model.Predicate;
import org.nuxeo.ecm.core.query.sql.model.Reference;
import org.nuxeo.ecm.core.query.sql.model.SQLQuery;
import org.nuxeo.ecm.core.query.sql.model.SelectClause;
import org.nuxeo.ecm.core.query.sql.model.StringLiteral;
import org.nuxeo.ecm.core.query.sql.model.WhereClause;
import org.nuxeo.ecm.core.schema.FacetNames;
import org.nuxeo.ecm.core.storage.StorageException;
import org.nuxeo.ecm.core.storage.sql.Model;
import org.nuxeo.ecm.core.storage.sql.ModelProperty;
import org.nuxeo.ecm.core.storage.sql.Node;
import org.nuxeo.ecm.core.storage.sql.PropertyType;
import org.nuxeo.ecm.core.storage.sql.Session.PathResolver;
import org.nuxeo.ecm.core.storage.sql.jdbc.SQLInfo.ColumnMapMaker;
import org.nuxeo.ecm.core.storage.sql.jdbc.SQLInfo.SQLInfoSelect;
import org.nuxeo.ecm.core.storage.sql.jdbc.db.Column;
import org.nuxeo.ecm.core.storage.sql.jdbc.db.Database;
import org.nuxeo.ecm.core.storage.sql.jdbc.db.Select;
import org.nuxeo.ecm.core.storage.sql.jdbc.db.Table;
import org.nuxeo.ecm.core.storage.sql.jdbc.db.TableAlias;
import org.nuxeo.ecm.core.storage.sql.jdbc.dialect.Dialect;
import org.nuxeo.ecm.core.storage.sql.jdbc.dialect.Dialect.FulltextMatchInfo;

/**
 * Transformer of NXQL queries into underlying SQL queries to the actual
 * database.
 * <p>
 * The examples below are based on the NXQL statement:
 *
 * <pre>
 * SELECT * FROM File
 * WHERE
 *   dc:title = 'abc'
 *   AND uid:uid = '123'
 *   AND dc:contributors = 'bob'    -- multi-valued
 * </pre>
 *
 * If there are no proxies (ecm:isProxy = 0) we get:
 *
 * <pre>
 * SELECT hierarchy.id
 *   FROM hierarchy
 *   LEFT JOIN dublincore ON hierarchy.id = dublincore.id
 *   LEFT JOIN uid ON hierarchy.id = uid.id
 * WHERE
 *   hierarchy.primarytype IN ('File', 'SubFile')
 *   AND dublincore.title = 'abc'
 *   AND uid.uid = '123'
 *   AND EXISTS (SELECT 1 FROM dc_contributors WHERE hierarchy.id = dc_contributors.id
 *               AND dc_contributors.item = 'bob')
 *   AND NX_ACCESS_ALLOWED(hierarchy.id, 'user1|user2', 'perm1|perm2')
 * </pre>
 *
 * The data tables (dublincore, uid) are joined using a LEFT JOIN, as the schema
 * may not be present on all documents but this shouldn't prevent the WHERE
 * clause from being evaluated.
 *
 * Complex properties are matched using an EXISTS and a subselect.
 *
 * When proxies are matched (ecm:isProxy = 1) there are two additional FULL
 * JOINs. Security checks, id, name, parents and path use the base hierarchy
 * (_H), but all other data use the joined hierarchy.
 *
 * <pre>
 * SELECT _H.id
 *   FROM hierarchy _H
 *   JOIN proxies ON _H.id = proxies.id                     -- proxy full join
 *   JOIN hierarchy ON hierarchy.id = proxies.targetid      -- proxy full join
 *   LEFT JOIN dublincore ON hierarchy.id = dublincore.id
 *   LEFT JOIN uid ON hierarchy.id = uid.id
 * WHERE
 *   hierarchy.primarytype IN ('File', 'SubFile')
 *   AND dublincore.title = 'abc'
 *   AND uid.uid = '123'
 *   AND EXISTS (SELECT 1 FROM dc_contributors WHERE hierarchy.id = dc_contributors.id
 *               AND dc_contributors.item = 'bob')
 *   AND NX_ACCESS_ALLOWED(_H.id, 'user1|user2', 'perm1|perm2') -- uses _H
 * </pre>
 *
 * When both normal documents and proxies are matched, we UNION ALL the two
 * queries. If an ORDER BY is requested, then columns from the inner SELECTs
 * have to be aliased so that an outer ORDER BY can user their names.
 *
 * @author Florent Guillaume
 */
public class NXQLQueryMaker implements QueryMaker {

    private static final Log log = LogFactory.getLog(NXQLQueryMaker.class);

    protected static final String TABLE_HIER_ALIAS = "_H";

    protected static final String COL_ALIAS_PREFIX = "_C";

    protected static final String UNION_ALIAS = "_T";

    protected static final String WITH_ALIAS_PREFIX = "_W";

    protected static final String JOIN_ON = "%s ON %s = %s";

    /*
     * Fields used by the search service.
     */

    protected SQLInfo sqlInfo;

    protected Database database;

    protected Dialect dialect;

    protected Model model;

    public String getName() {
        return "NXQL";
    }

    public boolean accepts(String queryString) {
        return queryString.equals("NXQL")
                || queryString.toLowerCase().trim().startsWith("select ");
    }

    private enum DocKind {
        DIRECT, PROXY;
    }

    public Query buildQuery(SQLInfo sqlInfo, Model model,
            PathResolver pathResolver, String query, QueryFilter queryFilter,
            Object... params) throws StorageException {
        this.sqlInfo = sqlInfo;
        database = sqlInfo.database;
        dialect = sqlInfo.dialect;
        this.model = model;
        // transform the query according to the transformers defined by the
        // security policies
        SQLQuery sqlQuery = SQLQueryParser.parse(query);
        for (SQLQuery.Transformer transformer : queryFilter.getQueryTransformers()) {
            sqlQuery = transformer.transform(queryFilter.getPrincipal(),
                    sqlQuery);
        }

        /*
         * Find all relevant types and keys for the criteria.
         */

        QueryAnalyzer info = new QueryAnalyzer();
        try {
            info.visitQuery(sqlQuery);
        } catch (QueryCannotMatchException e) {
            // query cannot match
            return null;
        } catch (QueryMakerException e) {
            throw new StorageException(e.getMessage(), e);
        }

        /*
         * Find all the types to take into account (all concrete types being a
         * subtype of the passed types) based on the FROM list.
         */

        Set<String> types = new HashSet<String>();
        for (String typeName : info.fromTypes) {
            if ("document".equals(typeName)) {
                typeName = "Document";
            }
            Set<String> subTypes = model.getDocumentSubTypes(typeName);
            if (subTypes == null) {
                throw new StorageException("Unknown type: " + typeName);
            }
            types.addAll(subTypes);
        }
        types.remove(model.ROOT_TYPE);

        /*
         * Restrict types based on toplevel ecm:primaryType and ecm:mixinType
         * predicates.
         */

        types.removeAll(info.typesExcluded);
        if (!info.typesAnyRequired.isEmpty()) {
            types.retainAll(info.typesAnyRequired);
        }
        if (types.isEmpty()) {
            // conflicting types requirement, query cannot match
            return null;
        }

        /*
         * Merge facet filter into mixin clauses and immutable flag.
         */

        FacetFilter facetFilter = queryFilter.getFacetFilter();
        if (facetFilter == null) {
            facetFilter = FacetFilter.ALLOW;
        }
        info.mixinsExcluded.addAll(facetFilter.excluded);
        if (info.mixinsExcluded.remove(FacetNames.IMMUTABLE)) {
            if (info.immutableClause == Boolean.TRUE) {
                // conflict on immutable condition, query cannot match
                return null;
            }
            info.immutableClause = Boolean.FALSE;
        }
        info.mixinsAllRequired.addAll(facetFilter.required);
        if (info.mixinsAllRequired.remove(FacetNames.IMMUTABLE)) {
            if (info.immutableClause == Boolean.FALSE) {
                // conflict on immutable condition, query cannot match
                return null;
            }
            info.immutableClause = Boolean.TRUE;
        }

        /*
         * Find the relevant tables to join with.
         */

        Set<String> fragmentNames = new HashSet<String>();
        for (String prop : info.props) {
            ModelProperty propertyInfo = model.getPropertyInfo(prop);
            if (propertyInfo == null) {
                throw new StorageException("Unknown field: " + prop);
            }
            fragmentNames.add(propertyInfo.fragmentName);
        }
        fragmentNames.remove(model.hierTableName);

        // Do we need to add the versions table too?
        if (info.needsVersionsTable || info.immutableClause != null) {
            fragmentNames.add(model.VERSION_TABLE_NAME);
        }

        /*
         * Build the FROM / JOIN criteria for each select.
         */

        DocKind[] docKinds;
        if (info.proxyClause == Boolean.TRUE) {
            if (info.immutableClause == Boolean.FALSE) {
                // proxy but not immutable: query cannot match
                return null;
            }
            docKinds = new DocKind[] { DocKind.PROXY };
        } else if (info.proxyClause == Boolean.FALSE
                || info.immutableClause == Boolean.FALSE) {
            docKinds = new DocKind[] { DocKind.DIRECT };
        } else {
            docKinds = new DocKind[] { DocKind.DIRECT, DocKind.PROXY };
        }

        Table hier = database.getTable(model.hierTableName);

        List<Column> whatColumns = null;
        List<String> whatKeys = null;
        boolean doUnion = docKinds.length > 1;
        Select select = null;
        String orderBy = null;
        List<String> statements = new ArrayList<String>(2);
        List<Serializable> selectParams = new LinkedList<Serializable>();
        List<String> withTables = new LinkedList<String>();
        List<Select> withSelects = new LinkedList<Select>();
        List<String> withSelectsStatements = new LinkedList<String>();
        List<Serializable> withParams = new LinkedList<Serializable>();
        for (DocKind docKind : docKinds) {

            // The hierarchy table, which may be an alias table.
            Table hierTable;
            // Quoted id in the hierarchy. This is the id returned by the query.
            String hierId;
            // The hierarchy table of the data.
            Table dataHierTable;
            // Quoted id attached to the data that matches.
            String dataHierId;

            List<String> joins = new LinkedList<String>();
            List<Serializable> joinsParams = new LinkedList<Serializable>();
            LinkedList<String> leftJoins = new LinkedList<String>();
            List<Serializable> leftJoinsParams = new LinkedList<Serializable>();
            LinkedList<String> implicitJoins = new LinkedList<String>();
            List<Serializable> implicitJoinsParams = new LinkedList<Serializable>();
            List<String> whereClauses = new LinkedList<String>();
            List<Serializable> whereParams = new LinkedList<Serializable>();

            switch (docKind) {
            case DIRECT:
                hierTable = hier;
                hierId = hierTable.getColumn(model.MAIN_KEY).getFullQuotedName();
                dataHierTable = hierTable;
                dataHierId = hierId;
                joins.add(hierTable.getQuotedName());
                break;
            case PROXY:
                hierTable = new TableAlias(hier, TABLE_HIER_ALIAS);
                String hierFrom = hier.getQuotedName() + " "
                        + hierTable.getQuotedName(); // TODO use dialect
                hierId = hierTable.getColumn(model.MAIN_KEY).getFullQuotedName();
                // joined (data)
                dataHierTable = hier;
                dataHierId = hier.getColumn(model.MAIN_KEY).getFullQuotedName();
                // proxies
                Table proxies = database.getTable(model.PROXY_TABLE_NAME);
                String proxiesid = proxies.getColumn(model.MAIN_KEY).getFullQuotedName();
                String proxiestargetid = proxies.getColumn(
                        model.PROXY_TARGET_KEY).getFullQuotedName();
                // join all that
                joins.add(hierFrom);
                joins.add(String.format(JOIN_ON, proxies.getQuotedName(),
                        hierId, proxiesid));
                joins.add(String.format(JOIN_ON, dataHierTable.getQuotedName(),
                        dataHierId, proxiestargetid));
                break;
            default:
                throw new AssertionError(docKind);
            }

            // main data joins
            for (String fragmentName : fragmentNames) {
                Table table = database.getTable(fragmentName);
                // the versions table joins on the real hier table
                String joinId;
                if (model.VERSION_TABLE_NAME.equals(fragmentName)) {
                    joinId = hierId;
                } else {
                    joinId = dataHierId;
                }
                leftJoins.add(String.format(JOIN_ON, table.getQuotedName(),
                        joinId,
                        table.getColumn(model.MAIN_KEY).getFullQuotedName()));
            }

            /*
             * Filter on facets and mixin types, and create the structural WHERE
             * clauses for the type.
             */

            List<String> typeStrings = new ArrayList<String>(types.size());
            NEXT_TYPE: for (String type : types) {
                Set<String> facets = model.getDocumentTypeFacets(type);
                for (String facet : info.mixinsExcluded) {
                    if (facets.contains(facet)) {
                        continue NEXT_TYPE;
                    }
                }
                for (String facet : info.mixinsAllRequired) {
                    if (!facets.contains(facet)) {
                        continue NEXT_TYPE;
                    }
                }
                if (!info.mixinsAnyRequired.isEmpty()) {
                    Set<String> intersection = new HashSet<String>(
                            info.mixinsAnyRequired);
                    intersection.retainAll(facets);
                    if (intersection.isEmpty()) {
                        continue NEXT_TYPE;
                    }
                }
                // this type is good
                typeStrings.add("?");
                whereParams.add(type);
            }
            if (typeStrings.isEmpty()) {
                return null; // mixins excluded all types, no match possible
            }
            whereClauses.add(String.format(
                    "%s IN (%s)",
                    dataHierTable.getColumn(model.MAIN_PRIMARY_TYPE_KEY).getFullQuotedName(),
                    StringUtils.join(typeStrings, ", ")));

            /*
             * Add clause for immutable match.
             */

            if (docKind == DocKind.DIRECT && info.immutableClause != null) {
                String where = String.format("%s IS %s",
                        database.getTable(model.VERSION_TABLE_NAME).getColumn(
                                model.MAIN_KEY).getFullQuotedName(),
                        info.immutableClause.booleanValue() ? "NOT NULL"
                                : "NULL");
                whereClauses.add(where);
            }

            /*
             * Parse the WHERE clause from the original query, and deduce from
             * it actual WHERE clauses and potential JOINs. Also checks what
             * columns we SELECT.
             */

            WhereBuilder whereBuilder;
            try {
<<<<<<< HEAD
                whereBuilder = new WhereBuilder(database, model, pathResolver,
                        dialect, hierTable, hierId, dataHierTable, dataHierId,
                        docKind == DocKind.PROXY, aliasColumns);
=======
                whereBuilder = new WhereBuilder(database, session, dialect,
                        hierTable, hierId, dataHierTable, dataHierId,
                        docKind == DocKind.PROXY, true);
>>>>>>> e5f7660c
            } catch (QueryMakerException e) {
                throw new StorageException(e.getMessage(), e);
            }
            sqlQuery.select.accept(whereBuilder);
            if (whereBuilder.whatColumns.isEmpty()) {
                whatColumns = Collections.singletonList(hierTable.getColumn(model.MAIN_KEY));
                whatKeys = Collections.singletonList(model.MAIN_KEY);
            } else {
                whatColumns = whereBuilder.whatColumns;
                whatKeys = whereBuilder.whatKeys;
            }
            if (info.wherePredicate != null) {
                info.wherePredicate.accept(whereBuilder);
                // JOINs added by fulltext queries
                joins.addAll(whereBuilder.joins);
                joinsParams.addAll(whereBuilder.joinsParams);
                leftJoins.addAll(whereBuilder.leftJoins);
                leftJoinsParams.addAll(whereBuilder.leftJoinsParams);
                implicitJoins.addAll(whereBuilder.implicitJoins);
                implicitJoinsParams.addAll(whereBuilder.implicitJoinsParams);
                // WHERE clause
                String where = whereBuilder.buf.toString();
                if (where.length() != 0) {
                    whereClauses.add(where);
                    whereParams.addAll(whereBuilder.whereParams);
                }
            }

            /*
             * Columns on which to select and do ordering.
             */

            // alias columns in all cases to simplify logic
            int nalias = 0;
            List<String> whatNames = new LinkedList<String>();
            String mainAlias = hierId;
            for (Column col : whatColumns) {
                String name = col.getFullQuotedName();
                String alias = dialect.openQuote() + COL_ALIAS_PREFIX
                        + ++nalias + dialect.closeQuote();
                name += " AS " + alias;
                if (col.getTable().getRealTable() == hier
                        && col.getKey().equals(model.MAIN_KEY)) {
                    mainAlias = alias;
                }
                whatNames.add(name);
            }
            if (doUnion) {
                // UNION, so we need all orderable columns aliased as well
                whereBuilder.nalias = nalias; // used below in visitor accept()
                for (String key : info.orderKeys) {
                    Column column = whereBuilder.findColumn(key, false, true);
                    String name = column.getFullQuotedName();
                    String alias = dialect.openQuote() + COL_ALIAS_PREFIX
                            + ++nalias + dialect.closeQuote();
                    name += " AS " + alias;
                    whatNames.add(name);
                }
            }
            String selectWhat = StringUtils.join(whatNames, ", ");
            if (!doUnion && sqlQuery.getSelectClause().isDistinct()) {
                selectWhat = "DISTINCT " + selectWhat;
            }

            /*
             * Security check.
             */

            String securityClause = null;
            List<Serializable> securityParams = new LinkedList<Serializable>();
            String securityJoin = null;
            if (queryFilter.getPrincipals() != null) {
                Serializable principals = queryFilter.getPrincipals();
                Serializable permissions = queryFilter.getPermissions();
                if (!dialect.supportsArrays()) {
                    principals = StringUtils.join((String[]) principals, '|');
                    permissions = StringUtils.join((String[]) permissions, '|');
                }
                // when using WITH for the query, the main column is referenced
                // through an alias because of the subselect
                String id = dialect.supportsWith() ? mainAlias : hierId;
                if (dialect.supportsReadAcl()) {
                    /* optimized read acl */
                    securityClause = dialect.getReadAclsCheckSql("r.acl_id");
                    securityParams.add(principals);
                    securityJoin = String.format(JOIN_ON,
                            model.HIER_READ_ACL_TABLE_NAME + " AS r", id,
                            "r.id");
                } else {
                    securityClause = dialect.getSecurityCheckSql(id);
                    securityParams.add(principals);
                    securityParams.add(permissions);
                }
            }

            /*
             * Order by. Compute it just once. May use just aliases.
             */

            if (orderBy == null && sqlQuery.orderBy != null) {
                whereBuilder.buf.setLength(0);
                sqlQuery.orderBy.accept(whereBuilder);
                orderBy = whereBuilder.buf.toString();
            }

            /*
             * Resulting select.
             */

            if (securityClause != null) {
                if (dialect.supportsWith()) {
                    // wrap security into a WITH
                    String withTable = dialect.openQuote() + WITH_ALIAS_PREFIX
                            + (statements.size() + 1) + dialect.closeQuote();
                    withTables.add(withTable);
                    Select withSelect = new Select(null);
                    withSelect.setWhat("*");
                    withSelect.setFrom(withTable
                            + (securityJoin == null ? ""
                                    : (" JOIN " + securityJoin)));
                    withSelect.setWhere(securityClause);
                    withSelects.add(withSelect);
                    withSelectsStatements.add(withSelect.getStatement());
                    withParams.addAll(securityParams);
                } else {
                    // add directly to main select
                    if (securityJoin != null) {
                        joins.add(securityJoin);
                    }
                    whereClauses.add(securityClause);
                    whereParams.addAll(securityParams);
                }
            }

            select = new Select(null);
            select.setWhat(selectWhat);
            leftJoins.addFirst(StringUtils.join(joins, " JOIN "));
            String from = StringUtils.join(leftJoins, " LEFT JOIN ");
            if (!implicitJoins.isEmpty()) {
                implicitJoins.addFirst(from);
                from = StringUtils.join(implicitJoins, ", ");
            }
            select.setFrom(from);
            select.setWhere(StringUtils.join(whereClauses, " AND "));
            selectParams.addAll(joinsParams);
            selectParams.addAll(leftJoinsParams);
            selectParams.addAll(implicitJoinsParams);
            selectParams.addAll(whereParams);

            statements.add(select.getStatement());
        }

        /*
         * Create the whole select.
         */

        if (doUnion) {
            select = new Select(null);
            // use aliases for column names
            List<String> whatNames = new ArrayList<String>(whatColumns.size());
            for (int nalias = 1; nalias <= whatColumns.size(); nalias++) {
                String name = dialect.openQuote() + COL_ALIAS_PREFIX + nalias
                        + dialect.closeQuote();
                whatNames.add(name);
            }
            String selectWhat = StringUtils.join(whatNames, ", ");
            if (sqlQuery.getSelectClause().isDistinct()) {
                selectWhat = "DISTINCT " + selectWhat;
            }
            select.setWhat(selectWhat);
            // note that Derby has bizarre restrictions on parentheses placement
            // around UNION, see http://issues.apache.org/jira/browse/DERBY-2374
            String subselect;
            if (withSelects.isEmpty()) {
                subselect = StringUtils.join(statements, " UNION ALL ");
            } else {
                StringBuilder with = new StringBuilder("WITH ");
                for (int i = 0; i < statements.size(); i++) {
                    if (i > 0) {
                        with.append(", ");
                    }
                    with.append(withTables.get(i));
                    with.append(" AS (");
                    with.append(statements.get(i));
                    with.append(')');
                }
                with.append(' ');
                subselect = with.toString()
                        + StringUtils.join(withSelectsStatements, " UNION ALL ");
                selectParams.addAll(withParams);
            }
            String from = '(' + subselect + ')';
            if (dialect.needsAliasForDerivedTable()) {
                from += " AS " + dialect.openQuote() + UNION_ALIAS
                        + dialect.closeQuote();
            }
            select.setFrom(from);
        } else {
            // use last (and only) Select in above big loop
            if (!withSelects.isEmpty()) {
                select = new Select(null);
                String with = withTables.get(0) + " AS (" + statements.get(0)
                        + ')';
                select.setWith(with);
                Select withSelect = withSelects.get(0);
                select.setWhat(withSelect.getWhat());
                select.setFrom(withSelect.getFrom());
                select.setWhere(withSelect.getWhere());
                selectParams.addAll(withParams);
            }
        }

        select.setOrderBy(orderBy);

        Query q = new Query();
        ColumnMapMaker mapMaker = new ColumnMapMaker(whatColumns, whatKeys);
        q.selectInfo = new SQLInfoSelect(select.getStatement(), whatColumns,
                mapMaker, null, null);
        q.selectParams = selectParams;
        return q;
    }

    protected static boolean findFulltextIndexOrField(Model model,
            String[] nameref) {
        boolean useIndex;
        String name = nameref[0];
        if (name.equals(NXQL.ECM_FULLTEXT)) {
            name = Model.FULLTEXT_DEFAULT_INDEX;
            useIndex = true;
        } else {
            // ecm:fulltext_indexname
            // ecm:fulltext.field
            char sep = name.charAt(NXQL.ECM_FULLTEXT.length());
            if (sep != '.' && sep != '_') {
                throw new QueryMakerException("Unknown field: " + name);
            }
            useIndex = sep == '_';
            name = name.substring(NXQL.ECM_FULLTEXT.length() + 1);
            if (useIndex) {
                if (!model.fulltextInfo.indexNames.contains(name)) {
                    throw new QueryMakerException("No such fulltext index: "
                            + name);
                }
            } else {
                // find if there's an index holding just that field
                String index = model.fulltextInfo.fieldToIndexName.get(name);
                if (index != null) {
                    name = index;
                    useIndex = true;
                }
            }
        }
        nameref[0] = name;
        return useIndex;
    }

    /**
     * Collects various info about the query AST, and rewrites the toplevel AND
     * {@link Predicate}s of the WHERE clause into a single
     * {@link MultiExpression} for easier analysis.
     */
    public class QueryAnalyzer extends DefaultQueryVisitor {

        private static final long serialVersionUID = 1L;

        public final Set<String> fromTypes = new HashSet<String>();

        /** Single valued properties for which a join is needed. */
        public final Set<String> props = new HashSet<String>();

        public final Set<String> orderKeys = new HashSet<String>();

        public boolean needsVersionsTable;

        protected boolean inSelect;

        protected boolean inOrderBy;

        protected final List<Operand> toplevelOperands = new LinkedList<Operand>();

        /** One of these types is required (if not empty). */
        protected final Set<String> typesAnyRequired = new HashSet<String>();

        /** All these types are excluded. */
        protected final Set<String> typesExcluded = new HashSet<String>();

        /** One of these mixins is required (if not empty). */
        protected final Set<String> mixinsAnyRequired = new HashSet<String>();

        /** All these mixins are required. */
        protected final Set<String> mixinsAllRequired = new HashSet<String>();

        /** All these mixins are excluded. */
        protected final Set<String> mixinsExcluded = new HashSet<String>();

        protected Boolean immutableClause;

        protected Boolean proxyClause;

        // TODO protected Boolean versionClause;

        protected MultiExpression wherePredicate;

        @Override
        public void visitSelectClause(SelectClause node) {
            inSelect = true;
            super.visitSelectClause(node);
            inSelect = false;
        }

        @Override
        public void visitFromClause(FromClause node) {
            FromList elements = node.elements;
            for (int i = 0; i < elements.size(); i++) {
                String type = elements.get(i);
                fromTypes.add(type);
            }
        }

        @Override
        public void visitWhereClause(WhereClause node) {
            analyzeToplevelOperands(node.predicate);
            wherePredicate = new MultiExpression(Operator.AND, toplevelOperands);
            super.visitMultiExpression(wherePredicate);
        }

        /**
         * Checks toplevel ANDed operands, and extracts those that directly
         * impact the types restictions:
         * <ul>
         * <li>ecm:primaryType OP literal</li>
         * <li>ecm:mixinType OP literal (except for Immutable)</li>
         * </ul>
         * where OP is {@code =} or {@code <>}.
         * <p>
         * Immutable is left in the clause as it is a per-document facet, not a
         * per-type one.
         */
        protected void analyzeToplevelOperands(Operand node) {
            if (node instanceof Expression) {
                Expression expr = (Expression) node;
                Operator op = expr.operator;
                if (op == Operator.AND) {
                    analyzeToplevelOperands(expr.lvalue);
                    analyzeToplevelOperands(expr.rvalue);
                    return;
                }
                if (op == Operator.EQ || op == Operator.NOTEQ) {
                    boolean isEq = op == Operator.EQ;
                    // put reference on the left side
                    if (expr.rvalue instanceof Reference) {
                        expr = new Expression(expr.rvalue, op, expr.lvalue);
                    }
                    if (expr.lvalue instanceof Reference
                            && expr.rvalue instanceof StringLiteral) {
                        String name = ((Reference) expr.lvalue).name;
                        String value = ((StringLiteral) expr.rvalue).value;
                        if (NXQL.ECM_PRIMARYTYPE.equals(name)) {
                            (isEq ? typesAnyRequired : typesExcluded).add(value);
                            return;
                        }
                        if (NXQL.ECM_MIXINTYPE.equals(name)) {
                            if (FacetNames.IMMUTABLE.equals(value)) {
                                Boolean im = Boolean.valueOf(isEq);
                                if (immutableClause != null
                                        && immutableClause != im) {
                                    throw new QueryCannotMatchException();
                                }
                                immutableClause = im;
                                needsVersionsTable = true;
                            } else {
                                (isEq ? mixinsAllRequired : mixinsExcluded).add(value);
                            }
                            return;
                        }
                    }
                    if (expr.lvalue instanceof Reference
                            && expr.rvalue instanceof IntegerLiteral) {
                        String name = ((Reference) expr.lvalue).name;
                        long v = ((IntegerLiteral) expr.rvalue).value;
                        if (NXQL.ECM_ISPROXY.equals(name)) {
                            if (v != 0 && v != 1) {
                                throw new QueryMakerException(
                                        NXQL.ECM_ISPROXY
                                                + " requires literal 0 or 1 as right argument");
                            }
                            Boolean pr = Boolean.valueOf(v == 1);
                            if (proxyClause != null && proxyClause != pr) {
                                throw new QueryCannotMatchException();
                            }
                            proxyClause = pr;
                            return;
                        }
                    }
                }
                if (op == Operator.IN || op == Operator.NOTIN) {
                    boolean isIn = op == Operator.IN;
                    // put reference on the left side
                    if (expr.rvalue instanceof Reference) {
                        expr = new Expression(expr.rvalue, op, expr.lvalue);
                    }
                    if (expr.lvalue instanceof Reference
                            && expr.rvalue instanceof LiteralList) {
                        String name = ((Reference) expr.lvalue).name;
                        if (NXQL.ECM_PRIMARYTYPE.equals(name)) {
                            Set<String> set = new HashSet<String>();
                            for (Literal literal : (LiteralList) expr.rvalue) {
                                if (!(literal instanceof StringLiteral)) {
                                    throw new QueryMakerException(
                                            NXQL.ECM_PRIMARYTYPE
                                                    + " IN requires string literals");
                                }
                                set.add(((StringLiteral) literal).value);
                            }
                            if (isIn) {
                                if (typesAnyRequired.isEmpty()) {
                                    // use as new set
                                    typesAnyRequired.addAll(set);
                                } else {
                                    // intersect
                                    typesAnyRequired.retainAll(set);
                                    if (typesAnyRequired.isEmpty()) {
                                        throw new QueryCannotMatchException();
                                    }
                                }
                            } else {
                                typesExcluded.addAll(set);
                            }
                            return;
                        }
                        if (NXQL.ECM_MIXINTYPE.equals(name)) {
                            Set<String> set = new HashSet<String>();
                            for (Literal literal : (LiteralList) expr.rvalue) {
                                if (!(literal instanceof StringLiteral)) {
                                    throw new QueryMakerException(
                                            NXQL.ECM_MIXINTYPE
                                                    + " IN requires string literals");
                                }
                                String value = ((StringLiteral) literal).value;
                                if (FacetNames.IMMUTABLE.equals(value)) {
                                    Boolean im = Boolean.valueOf(isIn);
                                    if (immutableClause != null
                                            && immutableClause != im) {
                                        throw new QueryCannotMatchException();
                                    }
                                    immutableClause = im;
                                    needsVersionsTable = true;
                                } else {
                                    set.add(value);
                                }
                            }
                            if (isIn) {
                                if (mixinsAnyRequired.isEmpty()) {
                                    mixinsAnyRequired.addAll(set);
                                } else {
                                    throw new QueryMakerException(
                                            NXQL.ECM_MIXINTYPE
                                                    + " cannot have more than one IN clause");
                                }
                            } else {
                                mixinsExcluded.addAll(set);
                            }
                            return;
                        }
                    }
                }
            }
            toplevelOperands.add(node);
        }

        @Override
        public void visitReference(Reference node) {
            String name = node.name;
            if (NXQL.ECM_PATH.equals(name)) {
                if (inSelect || inOrderBy) {
                    throw new QueryMakerException("Cannot select / order by: "
                            + name);
                }
                return;
            }
            if (NXQL.ECM_ISPROXY.equals(name)) {
                if (inSelect || inOrderBy) {
                    throw new QueryMakerException("Cannot select / order by: "
                            + name);
                }
                return;
            }
            if (NXQL.ECM_ISVERSION.equals(name)) {
                if (inSelect || inOrderBy) {
                    throw new QueryMakerException("Cannot select / order by: "
                            + name);
                }
                needsVersionsTable = true;
                return;
            }
            if (NXQL.ECM_PRIMARYTYPE.equals(name) || //
                    NXQL.ECM_MIXINTYPE.equals(name) || //
                    NXQL.ECM_UUID.equals(name) || //
                    NXQL.ECM_NAME.equals(name) || //
                    NXQL.ECM_POS.equals(name) || //
                    NXQL.ECM_PARENTID.equals(name)) {
                if (inOrderBy) {
                    orderKeys.add(name);
                }
                return;
            }
            if (NXQL.ECM_LIFECYCLESTATE.equals(name)) {
                props.add(model.MISC_LIFECYCLE_STATE_PROP);
                if (inOrderBy) {
                    orderKeys.add(name);
                }
                return;
            }
            if (NXQL.ECM_VERSIONLABEL.equals(name)) {
                props.add(model.VERSION_LABEL_PROP);
                if (inOrderBy) {
                    orderKeys.add(name);
                }
                return;
            }
            if (NXQL.ECM_LOCK.equals(name)) {
                props.add(model.LOCK_PROP);
                if (inOrderBy) {
                    orderKeys.add(name);
                }
                return;
            }
            if (name.startsWith(NXQL.ECM_FULLTEXT)) {
                if (model.getRepositoryDescriptor().fulltextDisabled) {
                    throw new QueryMakerException(
                            "Fulltext disabled by configuration");
                }
                String[] nameref = new String[] { name };
                boolean useIndex = findFulltextIndexOrField(model, nameref);
                if (useIndex) {
                    // all is done in fulltext match info
                    return;
                } else {
                    // LIKE on a field, continue analysing with that field
                    name = nameref[0];
                    // fall through
                }
                // fall through
            }
            if (name.startsWith(NXQL.ECM_PREFIX)) {
                throw new QueryMakerException("Unknown field: " + name);
            }

            ModelProperty propertyInfo = model.getPropertyInfo(name);
            if (propertyInfo == null) {
                throw new QueryMakerException("Unknown field: " + name);
            }
            if (!propertyInfo.propertyType.isArray()) {
                // join with table if it is a single valued property
                props.add(name);
            }
            if (inOrderBy) {
                orderKeys.add(name);
            }
        }

        @Override
        public void visitFunction(Function node) {
            throw new QueryMakerException("Function not supported: "
                    + node.toString());
        }

        @Override
        public void visitOrderByClause(OrderByClause node) {
            inOrderBy = true;
            super.visitOrderByClause(node);
            inOrderBy = false;
        }

    }

    /**
     * Boolean literal.
     */
    protected static class BooleanLiteral extends Literal {

        private static final long serialVersionUID = 1L;

        public final boolean value;

        public BooleanLiteral(boolean value) {
            this.value = value;
        }

        public void accept(IVisitor visitor) {
            ((WhereBuilder) visitor).visitBooleanLiteral(this);
        }

        @Override
        public String asString() {
            return String.valueOf(value);
        }

        @Override
        public String toString() {
            return String.valueOf(value);
        }

        @Override
        public boolean equals(Object obj) {
            if (obj == this) {
                return true;
            }
            if (obj instanceof BooleanLiteral) {
                return value == ((BooleanLiteral) obj).value;
            }
            return false;
        }

        @Override
        public int hashCode() {
            return Boolean.valueOf(value).hashCode();
        }

    }

    /**
     * Builds the database-level WHERE query from the AST.
     */
    public static class WhereBuilder extends DefaultQueryVisitor {

        private static final long serialVersionUID = 1L;

        public static final String PATH_SEP = "/";

        public final List<Column> whatColumns = new LinkedList<Column>();

        public final List<String> whatKeys = new LinkedList<String>();

        public final StringBuilder buf = new StringBuilder();

        public final List<String> joins = new LinkedList<String>();

        public final List<Serializable> joinsParams = new LinkedList<Serializable>();

        public final List<String> leftJoins = new LinkedList<String>();

        public final List<Serializable> leftJoinsParams = new LinkedList<Serializable>();

        public final List<String> implicitJoins = new LinkedList<String>();

        public final List<Serializable> implicitJoinsParams = new LinkedList<Serializable>();

        public final List<Serializable> whereParams = new LinkedList<Serializable>();

        private final PathResolver pathResolver;

        private final Model model;

        private final Dialect dialect;

        private final Database database;

        private final Table hierTable;

        private final String hierId;

        private final Table dataHierTable;

        private final String dataHierId;

        private final boolean isProxies;

        private final boolean aliasColumns;

        // internal fields

        private boolean allowArray;

        private boolean inSelect;

        private boolean inOrderBy;

        private int nalias = 0;

        private int ftJoinNumber;

        public WhereBuilder(Database database, Model model,
                PathResolver pathResolver, Dialect dialect, Table hierTable,
                String hierId, Table dataHierTable, String dataHierId,
                boolean isProxies, boolean aliasColumns) {
            this.pathResolver = pathResolver;
            this.model = model;
            this.dialect = dialect;
            this.database = database;
            this.hierTable = hierTable;
            this.hierId = hierId;
            this.dataHierTable = dataHierTable;
            this.dataHierId = dataHierId;
            this.isProxies = isProxies;
            this.aliasColumns = aliasColumns;
        }

        public Column findColumn(String name, boolean allowArray,
                boolean inOrderBy) {
            Column column;
            if (name.startsWith(NXQL.ECM_PREFIX)) {
                column = getSpecialColumn(name);
            } else {
                ModelProperty propertyInfo = model.getPropertyInfo(name);
                if (propertyInfo == null) {
                    throw new QueryMakerException("Unknown field: " + name);
                }
                Table table = database.getTable(propertyInfo.fragmentName);
                if (propertyInfo.propertyType.isArray()) {
                    if (!allowArray) {
                        String msg = inOrderBy ? "Cannot use collection %s in ORDER BY clause"
                                : "Can only use collection %s with =, <>, IN or NOT IN clause";
                        throw new QueryMakerException(String.format(msg, name));
                    }
                    // arrays are allowed when in a EXISTS subselect
                    column = table.getColumn(model.COLL_TABLE_VALUE_KEY);
                } else {
                    column = table.getColumn(propertyInfo.fragmentKey);
                }
            }
            return column;
        }

        protected Column getSpecialColumn(String name) {
            if (NXQL.ECM_PRIMARYTYPE.equals(name)) {
                return dataHierTable.getColumn(model.MAIN_PRIMARY_TYPE_KEY);
            }
            if (NXQL.ECM_MIXINTYPE.equals(name)) {
                // toplevel ones have been extracted by the analyzer
                throw new QueryMakerException("Cannot use non-toplevel " + name
                        + " in query");
            }
            if (NXQL.ECM_UUID.equals(name)) {
                return hierTable.getColumn(model.MAIN_KEY);
            }
            if (NXQL.ECM_NAME.equals(name)) {
                return hierTable.getColumn(model.HIER_CHILD_NAME_KEY);
            }
            if (NXQL.ECM_POS.equals(name)) {
                return hierTable.getColumn(model.HIER_CHILD_POS_KEY);
            }
            if (NXQL.ECM_PARENTID.equals(name)) {
                return hierTable.getColumn(model.HIER_PARENT_KEY);
            }
            if (NXQL.ECM_LIFECYCLESTATE.equals(name)) {
                return database.getTable(model.MISC_TABLE_NAME).getColumn(
                        model.MISC_LIFECYCLE_STATE_KEY);
            }
            if (name.startsWith(NXQL.ECM_FULLTEXT)) {
                throw new QueryMakerException(NXQL.ECM_FULLTEXT
                        + " must be used as left-hand operand");
            }
            if (NXQL.ECM_VERSIONLABEL.equals(name)) {
                return database.getTable(model.VERSION_TABLE_NAME).getColumn(
                        model.VERSION_LABEL_KEY);
            }
            if (NXQL.ECM_LOCK.equals(name)) {
                return database.getTable(model.LOCK_TABLE_NAME).getColumn(
                        model.LOCK_KEY);
            }
            throw new QueryMakerException("Unknown field: " + name);
        }

        @Override
        public void visitQuery(SQLQuery node) {
            super.visitQuery(node);
            // intentionally does not set limit or offset in the query
        }

        @Override
        public void visitSelectClause(SelectClause node) {
            inSelect = true;
            super.visitSelectClause(node);
            inSelect = false;
        }

        @Override
        public void visitMultiExpression(MultiExpression node) {
            // Don't add parentheses as for now this is always toplevel.
            // This expression is implicitely ANDed with other toplevel clauses
            // for types and security.
            for (Iterator<Operand> it = node.values.iterator(); it.hasNext();) {
                it.next().accept(this);
                if (it.hasNext()) {
                    node.operator.accept(this);
                }
            }
        }

        @Override
        public void visitExpression(Expression node) {
            buf.append('(');
            String name = node.lvalue instanceof Reference ? ((Reference) node.lvalue).name
                    : null;
            Operator op = node.operator;
            if (op == Operator.STARTSWITH) {
                visitExpressionStartsWith(node, name);
            } else if (NXQL.ECM_PATH.equals(name)) {
                visitExpressionEcmPath(node);
            } else if (NXQL.ECM_ISPROXY.equals(name)) {
                visitExpressionIsProxy(node);
            } else if (NXQL.ECM_ISVERSION.equals(name)) {
                visitExpressionIsVersion(node);
            } else if (name != null && name.startsWith(NXQL.ECM_FULLTEXT)) {
                visitExpressionFulltext(node, name);
            } else if (op == Operator.ILIKE) {
                visitExpressionIlike(node, name);
            } else if ((op == Operator.EQ || op == Operator.NOTEQ
                    || op == Operator.IN || op == Operator.NOTIN
                    || op == Operator.LIKE || op == Operator.NOTLIKE)
                    && name != null && !name.startsWith(NXQL.ECM_PREFIX)) {
                ModelProperty propertyInfo = model.getPropertyInfo(name);
                if (propertyInfo == null) {
                    throw new QueryMakerException("Unknown field: " + name);
                }
                if (propertyInfo.propertyType.isArray()) {
                    // use EXISTS with subselect clause
                    boolean direct = op == Operator.EQ || op == Operator.IN
                            || op == Operator.LIKE;
                    Operator directOp = direct ? op
                            : (op == Operator.NOTEQ ? Operator.EQ
                                    : op == Operator.NOTIN ? Operator.IN
                                            : Operator.LIKE);
                    Table table = database.getTable(propertyInfo.fragmentName);
                    if (!direct) {
                        buf.append("NOT ");
                    }
                    buf.append(String.format(
                            "EXISTS (SELECT 1 FROM %s WHERE %s = %s AND (",
                            table.getQuotedName(), dataHierId, table.getColumn(
                                    model.MAIN_KEY).getFullQuotedName()));
                    allowArray = true;
                    node.lvalue.accept(this);
                    allowArray = false;
                    directOp.accept(this);
                    node.rvalue.accept(this);
                    buf.append("))");
                } else {
                    // boolean literals have to be translated according the
                    // database dialect
                    if (propertyInfo.propertyType == PropertyType.BOOLEAN) {
                        if (!(node.rvalue instanceof IntegerLiteral)) {
                            throw new QueryMakerException(
                                    "Boolean expressions require literal 0 or 1 as right argument");
                        }
                        long v = ((IntegerLiteral) node.rvalue).value;
                        if (v != 0 && v != 1) {
                            throw new QueryMakerException(
                                    "Boolean expressions require literal 0 or 1 as right argument");
                        }
                        node = new Predicate(node.lvalue, node.operator,
                                new BooleanLiteral(v == 1));
                    }
                    // use normal processing
                    super.visitExpression(node);
                }
            } else if (node.operator == Operator.BETWEEN
                    || node.operator == Operator.NOTBETWEEN) {
                LiteralList l = (LiteralList) node.rvalue;
                node.lvalue.accept(this);
                buf.append(' ');
                node.operator.accept(this);
                buf.append(' ');
                l.get(0).accept(this);
                buf.append(" AND ");
                l.get(1).accept(this);
            } else {
                super.visitExpression(node);
            }
            buf.append(')');
        }

        protected void visitExpressionStartsWith(Expression node, String name) {
            if (name == null) {
                throw new QueryMakerException("Illegal left argument for "
                        + Operator.STARTSWITH + ": " + node.lvalue);
            }
            if (!(node.rvalue instanceof StringLiteral)) {
                throw new QueryMakerException(Operator.STARTSWITH
                        + " requires literal path as right argument");
            }
            String path = ((StringLiteral) node.rvalue).value;
            if (path.length() > 1 && path.endsWith(PATH_SEP)) {
                path = path.substring(0, path.length() - PATH_SEP.length());
            }
            if (NXQL.ECM_PATH.equals(name)) {
                visitExpressionStartsWithPath(node, path);
            } else {
                visitExpressionStartsWithNonPath(node, name, path);
            }
        }

        protected void visitExpressionStartsWithPath(Expression node,
                String path) {
            // find the id from the path
            Serializable id;
            try {
                id = pathResolver.getIdForPath(path);
            } catch (StorageException e) {
                throw new QueryMakerException(e);
            }
            if (id == null) {
                // no such path, always return a false
                // TODO remove the expression more intelligently from the parse
                // tree
                buf.append("0=1");
            } else {
                buf.append(dialect.getInTreeSql(hierId));
                whereParams.add(id);
            }
        }

        protected void visitExpressionStartsWithNonPath(Expression node,
                String name, String path) {
            ModelProperty propertyInfo = model.getPropertyInfo(name);
            if (propertyInfo == null) {
                throw new QueryMakerException("Unknown field: " + name);
            }
            boolean isArray = propertyInfo.propertyType.isArray();
            if (isArray) {
                // use EXISTS with subselect clause
                Table table = database.getTable(propertyInfo.fragmentName);
                buf.append(String.format(
                        "EXISTS (SELECT 1 FROM %s WHERE %s = %s AND ",
                        table.getQuotedName(), dataHierId, table.getColumn(
                                model.MAIN_KEY).getFullQuotedName()));
            }
            buf.append('(');
            allowArray = true;
            node.lvalue.accept(this);
            buf.append(" = ");
            node.rvalue.accept(this);
            buf.append(" OR ");
            node.lvalue.accept(this);
            buf.append(" LIKE ");
            // TODO escape % chars...
            new StringLiteral(path + PATH_SEP + '%').accept(this);
            allowArray = false;
            buf.append(')');
            if (isArray) {
                buf.append(')');
            }
        }

        protected void visitExpressionEcmPath(Expression node) {
            if (node.operator != Operator.EQ && node.operator != Operator.NOTEQ) {
                throw new QueryMakerException(NXQL.ECM_PATH
                        + " requires = or <> operator");
            }
            if (!(node.rvalue instanceof StringLiteral)) {
                throw new QueryMakerException(NXQL.ECM_PATH
                        + " requires literal path as right argument");
            }
            String path = ((StringLiteral) node.rvalue).value;
            if (path.length() > 1 && path.endsWith(PATH_SEP)) {
                path = path.substring(0, path.length() - PATH_SEP.length());
            }
            Serializable id;
            try {
                id = pathResolver.getIdForPath(path);
            } catch (StorageException e) {
                throw new QueryMakerException(e);
            }
            if (id == null) {
                // no such path, always return a false
                // TODO remove the expression more intelligently from the parse
                // tree
                buf.append("0=1");
            } else {
                buf.append(hierTable.getColumn(model.MAIN_KEY).getFullQuotedName()
                        + " = ?");
                whereParams.add(id);
            }
        }

        protected void visitExpressionIsProxy(Expression node) {
            if (node.operator != Operator.EQ && node.operator != Operator.NOTEQ) {
                throw new QueryMakerException(NXQL.ECM_ISPROXY
                        + " requires = or <> operator");
            }
            if (!(node.rvalue instanceof IntegerLiteral)) {
                throw new QueryMakerException(NXQL.ECM_ISPROXY
                        + " requires literal 0 or 1 as right argument");
            }
            long v = ((IntegerLiteral) node.rvalue).value;
            if (v != 0 && v != 1) {
                throw new QueryMakerException(NXQL.ECM_ISPROXY
                        + " requires literal 0 or 1 as right argument");
            }
            boolean bool = node.operator == Operator.EQ ^ v == 0;
            buf.append(isProxies == bool ? "1=1" : "0=1");
        }

        protected void visitExpressionIsVersion(Expression node) {
            if (node.operator != Operator.EQ && node.operator != Operator.NOTEQ) {
                throw new QueryMakerException(NXQL.ECM_ISVERSION
                        + " requires = or <> operator");
            }
            if (!(node.rvalue instanceof IntegerLiteral)) {
                throw new QueryMakerException(NXQL.ECM_ISVERSION
                        + " requires literal 0 or 1 as right argument");
            }
            long v = ((IntegerLiteral) node.rvalue).value;
            if (v != 0 && v != 1) {
                throw new QueryMakerException(NXQL.ECM_ISVERSION
                        + " requires literal 0 or 1 as right argument");
            }
            boolean bool = node.operator == Operator.EQ ^ v == 0;
            buf.append(database.getTable(model.VERSION_TABLE_NAME).getColumn(
                    model.MAIN_KEY).getFullQuotedName());
            buf.append(bool ? " IS NOT NULL" : " IS NULL");
        }

        protected void visitExpressionFulltext(Expression node, String name) {
            String[] nameref = new String[] { name };
            boolean useIndex = findFulltextIndexOrField(model, nameref);
            name = nameref[0];
            if (node.operator != Operator.EQ && node.operator != Operator.LIKE) {
                throw new QueryMakerException(NXQL.ECM_FULLTEXT
                        + " requires = or LIKE operator");
            }
            if (!(node.rvalue instanceof StringLiteral)) {
                throw new QueryMakerException(NXQL.ECM_FULLTEXT
                        + " requires literal string as right argument");
            }
            if (useIndex) {
                // use actual fulltext query using a dedicated index
                String fulltextQuery = ((StringLiteral) node.rvalue).value;
                fulltextQuery = dialect.getDialectFulltextQuery(fulltextQuery);
                ftJoinNumber++;
                Column mainColumn = dataHierTable.getColumn(model.MAIN_KEY);
                FulltextMatchInfo info = dialect.getFulltextScoredMatchInfo(
                        fulltextQuery, name, ftJoinNumber, mainColumn, model,
                        database);
                if (info.join != null) {
                    joins.add(info.join);
                    if (info.joinParam != null) {
                        joinsParams.add(info.joinParam);
                    }
                }
                if (info.leftJoin != null) {
                    leftJoins.add(info.leftJoin);
                    if (info.leftJoinParam != null) {
                        leftJoinsParams.add(info.leftJoinParam);
                    }
                }
                if (info.implicitJoin != null) {
                    implicitJoins.add(info.implicitJoin);
                    if (info.implicitJoinParam != null) {
                        implicitJoinsParams.add(info.implicitJoinParam);
                    }
                }
                buf.append(info.whereExpr);
                if (info.whereExprParam != null) {
                    whereParams.add(info.whereExprParam);
                }
            } else {
                // single field matched with ILIKE
                log.warn("No fulltext index configured for field " + name
                        + ", falling back on LIKE query");
                String value = ((StringLiteral) node.rvalue).value;

                // fulltext translation into pseudo-LIKE syntax
                Set<String> words = FullTextUtils.parseFullText(value, false);
                if (words.isEmpty()) {
                    // only stop words or empty
                    value = "DONTMATCHANYTHINGFOREMPTYQUERY";
                } else {
                    value = "%"
                            + StringUtils.join(new ArrayList<String>(words),
                                    "%") + "%";
                }

                if (dialect.supportsIlike()) {
                    visitReference(name);
                    buf.append(" ILIKE ");
                    visitStringLiteral(value);
                } else {
                    buf.append("LOWER(");
                    visitReference(name);
                    buf.append(") LIKE ");
                    visitStringLiteral(value);
                }
            }
        }

        private void visitExpressionIlike(Expression node, String name) {
            if (dialect.supportsIlike()) {
                super.visitExpression(node);
            } else {
                buf.append("UPPER(");
                node.lvalue.accept(this);
                buf.append(") LIKE UPPER(");
                node.rvalue.accept(this);
                buf.append(")");
            }
        }

        @Override
        public void visitOperator(Operator node) {
            if (node != Operator.NOT) {
                buf.append(' ');
            }
            buf.append(node.toString());
            buf.append(' ');
        }

        @Override
        public void visitReference(Reference node) {
            visitReference(node.name);
        }

        protected void visitReference(String name) {
            Column column = findColumn(name, allowArray, inOrderBy);
            if (inSelect) {
                whatColumns.add(column);
                whatKeys.add(name);
                return;
            }
            String qname = column.getFullQuotedName();
            // some databases (Derby) can't do comparisons on CLOB
            if (column.getJdbcType() == Types.CLOB) {
                String colFmt = dialect.getClobCast(inOrderBy);
                if (colFmt != null) {
                    qname = String.format(colFmt, qname, Integer.valueOf(255));
                }
            }
            buf.append(qname);
        }

        @Override
        public void visitLiteralList(LiteralList node) {
            buf.append('(');
            for (Iterator<Literal> it = node.iterator(); it.hasNext();) {
                it.next().accept(this);
                if (it.hasNext()) {
                    buf.append(", ");
                }
            }
            buf.append(')');
        }

        @Override
        public void visitDateLiteral(DateLiteral node) {
            buf.append('?');
            whereParams.add(node.toCalendar());
        }

        @Override
        public void visitStringLiteral(StringLiteral node) {
            visitStringLiteral(node.value);
        }

        public void visitStringLiteral(String string) {
            buf.append('?');
            whereParams.add(string);
        }

        @Override
        public void visitDoubleLiteral(DoubleLiteral node) {
            buf.append('?');
            whereParams.add(Double.valueOf(node.value));
        }

        @Override
        public void visitIntegerLiteral(IntegerLiteral node) {
            buf.append('?');
            whereParams.add(Long.valueOf(node.value));
        }

        public void visitBooleanLiteral(BooleanLiteral node) {
            buf.append('?');
            whereParams.add(Boolean.valueOf(node.value));
        }

        @Override
        public void visitOrderByList(OrderByList node) {
            inOrderBy = true;
            for (Iterator<OrderByExpr> it = node.iterator(); it.hasNext();) {
                it.next().accept(this);
                if (it.hasNext()) {
                    buf.append(", ");
                }
            }
            inOrderBy = false;
        }

        @Override
        public void visitOrderByExpr(OrderByExpr node) {
            if (aliasColumns) {
                buf.append(dialect.openQuote());
                buf.append(COL_ALIAS_PREFIX);
                buf.append(++nalias);
                buf.append(dialect.closeQuote());
            } else {
                node.reference.accept(this);
            }
            if (node.isDescending) {
                buf.append(" DESC");
            }
        }

    }

}<|MERGE_RESOLUTION|>--- conflicted
+++ resolved
@@ -62,7 +62,6 @@
 import org.nuxeo.ecm.core.storage.StorageException;
 import org.nuxeo.ecm.core.storage.sql.Model;
 import org.nuxeo.ecm.core.storage.sql.ModelProperty;
-import org.nuxeo.ecm.core.storage.sql.Node;
 import org.nuxeo.ecm.core.storage.sql.PropertyType;
 import org.nuxeo.ecm.core.storage.sql.Session.PathResolver;
 import org.nuxeo.ecm.core.storage.sql.jdbc.SQLInfo.ColumnMapMaker;
@@ -438,15 +437,9 @@
 
             WhereBuilder whereBuilder;
             try {
-<<<<<<< HEAD
                 whereBuilder = new WhereBuilder(database, model, pathResolver,
                         dialect, hierTable, hierId, dataHierTable, dataHierId,
-                        docKind == DocKind.PROXY, aliasColumns);
-=======
-                whereBuilder = new WhereBuilder(database, session, dialect,
-                        hierTable, hierId, dataHierTable, dataHierId,
                         docKind == DocKind.PROXY, true);
->>>>>>> e5f7660c
             } catch (QueryMakerException e) {
                 throw new StorageException(e.getMessage(), e);
             }
