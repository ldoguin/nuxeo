/*
 * (C) Copyright 2008-2009 Nuxeo SA (http://nuxeo.com/) and contributors.
 *
 * All rights reserved. This program and the accompanying materials
 * are made available under the terms of the GNU Lesser General Public License
 * (LGPL) version 2.1 which accompanies this distribution, and is available at
 * http://www.gnu.org/licenses/lgpl.html
 *
 * This library is distributed in the hope that it will be useful,
 * but WITHOUT ANY WARRANTY; without even the implied warranty of
 * MERCHANTABILITY or FITNESS FOR A PARTICULAR PURPOSE. See the GNU
 * Lesser General Public License for more details.
 *
 * Contributors:
 *     Florent Guillaume
 */

package org.nuxeo.ecm.core.storage.sql.db.dialect;

import java.io.Serializable;
import java.sql.DatabaseMetaData;
import java.sql.PreparedStatement;
import java.sql.ResultSet;
import java.sql.SQLException;
import java.sql.Timestamp;
import java.sql.Types;
import java.util.ArrayList;
import java.util.Arrays;
import java.util.Calendar;
import java.util.Collection;
import java.util.Collections;
import java.util.GregorianCalendar;
import java.util.LinkedList;
import java.util.List;

import org.nuxeo.common.utils.StringUtils;
import org.nuxeo.ecm.core.storage.StorageException;
import org.nuxeo.ecm.core.storage.sql.Binary;
import org.nuxeo.ecm.core.storage.sql.Model;
import org.nuxeo.ecm.core.storage.sql.RepositoryDescriptor;
import org.nuxeo.ecm.core.storage.sql.RepositoryDescriptor.IdGenPolicy;
import org.nuxeo.ecm.core.storage.sql.db.Column;
import org.nuxeo.ecm.core.storage.sql.db.ColumnType;
import org.nuxeo.ecm.core.storage.sql.db.Database;
import org.nuxeo.ecm.core.storage.sql.db.Table;

/**
 * H2-specific dialect.
 *
 * @author Florent Guillaume
 */
public class DialectH2 extends Dialect {

    private static final String DEFAULT_FULLTEXT_ANALYZER = "org.apache.lucene.analysis.standard.StandardAnalyzer";

    public DialectH2(DatabaseMetaData metadata,
            RepositoryDescriptor repositoryDescriptor) throws StorageException {
        super(metadata);
    }

    @Override
    public boolean supportsIfExistsAfterTableName() {
        return true;
    }

    @Override
    public JDBCInfo getJDBCTypeAndString(ColumnType type) {
        switch (type) {
        case VARCHAR:
            return jdbcInfo("VARCHAR", Types.VARCHAR);
        case CLOB:
            return jdbcInfo("CLOB", Types.CLOB);
        case BOOLEAN:
            return jdbcInfo("BOOLEAN", Types.BOOLEAN);
        case LONG:
            return jdbcInfo("BIGINT", Types.BIGINT);
        case DOUBLE:
            return jdbcInfo("DOUBLE", Types.DOUBLE);
        case TIMESTAMP:
            return jdbcInfo("TIMESTAMP", Types.TIMESTAMP);
        case BLOBID:
            return jdbcInfo("VARCHAR(32)", Types.VARCHAR);
            // -----
        case NODEID:
        case NODEIDFK:
        case NODEIDFKNP:
        case NODEIDFKMUL:
        case NODEIDFKNULL:
        case NODEVAL:
            return jdbcInfo("VARCHAR(36)", Types.VARCHAR);
        case SYSNAME:
            return jdbcInfo("VARCHAR(250)", Types.VARCHAR);
        case TINYINT:
            return jdbcInfo("TINYINT", Types.TINYINT);
        case INTEGER:
            return jdbcInfo("INTEGER", Types.INTEGER);
        case FTINDEXED:
            throw new AssertionError(type);
        case FTSTORED:
            return jdbcInfo("CLOB", Types.CLOB);
        case CLUSTERNODE:
            return jdbcInfo("INTEGER", Types.INTEGER);
        case CLUSTERFRAGS:
            return jdbcInfo("VARCHAR", Types.VARCHAR);
        }
        throw new AssertionError(type);
    }

    @Override
    public boolean isAllowedConversion(int expected, int actual,
            String actualName, int actualSize) {
        // CLOB vs VARCHAR compatibility
        if (expected == Types.VARCHAR && actual == Types.CLOB) {
            return true;
        }
        if (expected == Types.CLOB && actual == Types.VARCHAR) {
            return true;
        }
        // INTEGER vs BIGINT compatibility
        if (expected == Types.BIGINT && actual == Types.INTEGER) {
            return true;
        }
        if (expected == Types.INTEGER && actual == Types.BIGINT) {
            return true;
        }
        return false;
    }

    @Override
    public void setToPreparedStatement(PreparedStatement ps, int index,
            Serializable value, Column column) throws SQLException {
        switch (column.getJdbcType()) {
        case Types.VARCHAR:
        case Types.CLOB:
            String v;
            if (column.getType() == ColumnType.BLOBID) {
                v = ((Binary) value).getDigest();
            } else {
                v = (String) value;
            }
            ps.setString(index, v);
            break;
        case Types.BOOLEAN:
            ps.setBoolean(index, ((Boolean) value).booleanValue());
            return;
        case Types.TINYINT:
        case Types.INTEGER:
        case Types.BIGINT:
            ps.setLong(index, ((Long) value).longValue());
            return;
        case Types.DOUBLE:
            ps.setDouble(index, ((Double) value).doubleValue());
            return;
        case Types.TIMESTAMP:
            Calendar cal = (Calendar) value;
            Timestamp ts = new Timestamp(cal.getTimeInMillis());
            ps.setTimestamp(index, ts, cal); // cal passed for timezone
            return;
        default:
            throw new SQLException("Unhandled JDBC type: "
                    + column.getJdbcType());
        }
    }

    @Override
    @SuppressWarnings("boxing")
    public Serializable getFromResultSet(ResultSet rs, int index, Column column)
            throws SQLException {
        switch (column.getJdbcType()) {
        case Types.VARCHAR:
        case Types.CLOB:
            String string = rs.getString(index);
            if (column.getType() == ColumnType.BLOBID && string != null) {
                return column.getModel().getBinary(string);
            } else {
                return string;
            }
        case Types.BOOLEAN:
            return rs.getBoolean(index);
        case Types.TINYINT:
        case Types.INTEGER:
        case Types.BIGINT:
            return rs.getLong(index);
        case Types.DOUBLE:
            return rs.getDouble(index);
        case Types.TIMESTAMP:
            Timestamp ts = rs.getTimestamp(index);
            if (ts == null) {
                return null;
            } else {
                Serializable cal = new GregorianCalendar(); // XXX timezone
                ((Calendar) cal).setTimeInMillis(ts.getTime());
                return cal;
            }
        }
        throw new SQLException("Unhandled JDBC type: " + column.getJdbcType());
    }

    @Override
    public String getCreateFulltextIndexSql(String indexName,
            String quotedIndexName, Table table, List<Column> columns,
            Model model) {
        List<String> columnNames = new ArrayList<String>(columns.size());
        for (Column col : columns) {
            columnNames.add("'" + col.getPhysicalName() + "'");
        }
        String fullIndexName = String.format("PUBLIC_%s_%s", table.getName(),
                indexName);
        String analyzer = model.getFulltextInfo().indexAnalyzer.get(indexName);
        if (analyzer == null) {
            analyzer = DEFAULT_FULLTEXT_ANALYZER;
        }
        return String.format(
                "CALL NXFT_CREATE_INDEX('%s', 'PUBLIC', '%s', (%s), '%s')",
                fullIndexName, table.getName(), StringUtils.join(columnNames,
                        ", "), analyzer);
    }

    @Override
    // translate into Lucene-based syntax
    public String getDialectFulltextQuery(String query) {
        query = query.replaceAll(" +", " ");
        List<String> pos = new LinkedList<String>();
        List<String> neg = new LinkedList<String>();
        for (String word : StringUtils.split(query, ' ', false)) {
            if (word.startsWith("-")) {
                neg.add(word);
            } else {
                pos.add("+" + word);
            }
        }
        if (pos.isEmpty()) {
            return "+DONTMATCHANYTHINGFOREMPTYQUERY";
        }
        String res = StringUtils.join(pos, " ");
        if (!neg.isEmpty()) {
            res += " " + StringUtils.join(neg, " ");
        }
        return res;
    }

    @Override
    public String[] getFulltextMatch(String indexName, String fulltextQuery,
            Column mainColumn, Model model, Database database) {
        String phftname = database.getTable(model.FULLTEXT_TABLE_NAME).getName(); // physical
        String fullIndexName = "PUBLIC_" + phftname + "_" + indexName;
        String queryTable = String.format(
                "NXFT_SEARCH('%s', ?) %%s ON %s = %%<s.KEY", fullIndexName,
                mainColumn.getFullQuotedName());
        return new String[] { queryTable, fulltextQuery, null, null };
    }

    @Override
    public boolean getMaterializeFulltextSyntheticColumn() {
        return false;
    }

    @Override
    public int getFulltextIndexedColumns() {
        return 2;
    }

    @Override
    public boolean supportsUpdateFrom() {
        return false; // check this, unused
    }

    @Override
    public boolean doesUpdateFromRepeatSelf() {
        return true;
    }

    @Override
    public boolean supportsReadAcl() {
        return true;
    }

    @Override
    public String getReadAclsCheckSql(String idColumnName) {
        return String.format("%s IN (SELECT * FROM nx_get_read_acls_for(?))",
                idColumnName);
    }

    @Override
    public String getUpdateReadAclsSql() {
        return "SELECT nx_update_read_acls();";
    }

    @Override
    public String getRebuildReadAclsSql() {
        return "SELECT nx_rebuild_read_acls();";
    }

    @Override
    public String getClobCast(boolean inOrderBy) {
        if (!inOrderBy) {
            return "CAST(%s AS VARCHAR)";
        }
        return null;
    }

    @Override
    public String getSecurityCheckSql(String idColumnName) {
        return String.format("NX_ACCESS_ALLOWED(%s, ?, ?)", idColumnName);
    }

    @Override
    public boolean supportsDescendantsTable() {
        return true;
    }

    @Override
    public String getInTreeSql(String idColumnName) {
        return String.format(
                "EXISTS(SELECT 1 FROM DESCENDANTS WHERE ID = ? AND DESCENDANTID = %s)",
                idColumnName);
        // return String.format("NX_IN_TREE(%s, ?)", idColumnName);
    }

    @Override
    public boolean isFulltextTableNeeded() {
        return false;
    }

    @Override
    public boolean supportsArrays() {
        return false;
    }

    private static final String h2Functions = "org.nuxeo.ecm.core.storage.sql.db.H2Functions";

    private static final String h2Fulltext = "org.nuxeo.ecm.core.storage.sql.db.H2Fulltext";

    private static final String h2TrigDesc = "org.nuxeo.ecm.core.storage.sql.db.H2TriggerDescendants";

    @Override
    public Collection<ConditionalStatement> getConditionalStatements(
            Model model, Database database) {
        assert model.idGenPolicy == IdGenPolicy.APP_UUID;
        Table ht = database.getTable(model.hierTableName);

        List<ConditionalStatement> statements = new LinkedList<ConditionalStatement>();

        statements.add(makeFunction("NX_IN_TREE", //
                "isInTreeString"));

        statements.add(makeFunction("NX_ACCESS_ALLOWED", //
                "isAccessAllowedString"));

        statements.add(makeFunction("NX_CLUSTER_INVAL", //
                "clusterInvalidateString"));

        statements.add(makeFunction("NX_CLUSTER_GET_INVALS", //
                "getClusterInvalidationsString"));

        statements.add(makeFunction("NX_INIT_DESCENDANTS", //
                "initDescendants"));

        statements.add(new ConditionalStatement( //
                true, // early
                Boolean.FALSE, // no drop
                null, //
                null, //
                String.format(
                        "CREATE ALIAS IF NOT EXISTS NXFT_INIT FOR \"%s.init\"; "
                                + "CALL NXFT_INIT()", h2Fulltext)));

<<<<<<< HEAD
        FulltextInfo fti = model.getFulltextInfo();
        for (String indexName : fti.indexNames) {
            String analyzer = fti.indexAnalyzer.get(indexName);
            if (analyzer == null) {
                analyzer = DEFAULT_FULLTEXT_ANALYZER;
            }
            String fullIndexName = String.format("PUBLIC_%s_%s", ft.getName(),
                    indexName);
            String suffix = indexName.equals(Model.FULLTEXT_DEFAULT_INDEX) ? ""
                    : '_' + indexName;
            Column ftst = ft.getColumn(model.FULLTEXT_SIMPLETEXT_KEY + suffix);
            Column ftbt = ft.getColumn(model.FULLTEXT_BINARYTEXT_KEY + suffix);
            statements.add(new ConditionalStatement(
                    false, // late
                    Boolean.FALSE, // no drop
                    null, //
                    null, //
                    String.format(
                            "CALL NXFT_CREATE_INDEX('%s', 'PUBLIC', '%s', ('%s', '%s'), '%s')",
                            fullIndexName, ft.getName(),
                            ftst.getPhysicalName(), ftbt.getPhysicalName(),
                            analyzer)));
        }

        // read acls ----------------------------------------------------------
        // table to store canonical read acls
        statements.add(new ConditionalStatement( //
                false, // late
                Boolean.FALSE, // no drop
                null, //
                null, //
                "CREATE TABLE IF NOT EXISTS read_acls (" //
                        + "  id character varying(4096) PRIMARY KEY," //
                        + "  acl character varying(4096));")); //
        // table to maintain a read acl for each hierarchy entry
        statements.add(new ConditionalStatement(
                false, // late
                Boolean.FALSE, // no drop
                null, //
                null, //
                "CREATE TABLE IF NOT EXISTS hierarchy_read_acl (" //
                        + "  id character varying(36) PRIMARY KEY," //
                        + "  acl_id character varying(4096)," //
                        + "  CONSTRAINT hierarchy_read_acl_id_fk FOREIGN KEY (id) REFERENCES hierarchy(id) ON DELETE CASCADE" //
                        + ");"));
        // Add index
        statements.add(new ConditionalStatement(
                false, // late
                Boolean.FALSE, // no drop
                null, //
                null, //
                "CREATE INDEX IF NOT EXISTS hierarchy_read_acl_acl_id_idx ON hierarchy_read_acl(acl_id);"));
        // Log hierarchy with updated read acl
        statements.add(new ConditionalStatement(
                false, // late
                Boolean.FALSE, // no drop
                null, //
                null, //
                "CREATE TABLE IF NOT EXISTS hierarchy_modified_acl ("
                        + "  id character varying(36)," //
                        + "  is_new boolean" //
                        + ");"));
        statements.add(makeFunction("nx_get_read_acl", //
                "getReadAcl"));
        statements.add(makeFunction("nx_get_read_acls_for", //
                "getReadAclsFor"));
        statements.add(makeFunction("nx_rebuild_read_acls", //
                "rebuildReadAcls"));
        statements.add(makeFunction("nx_update_read_acls", //
                "updateReadAcls"));
        statements.add(new ConditionalStatement(
                false, // late
                Boolean.TRUE, // do a drop
                null, //
                "DROP TRIGGER IF EXISTS nx_trig_acls_modified;",
                "CREATE TRIGGER nx_trig_acls_modified\n" //
                        + "  AFTER INSERT, UPDATE, DELETE ON acls\n" //
                        + "  FOR EACH ROW CALL \""+ h2Functions +"$LogAclsModified\";"));
        statements.add(new ConditionalStatement(
                false, // late
                Boolean.TRUE, // do a drop
                null, //
                "DROP TRIGGER IF EXISTS nx_trig_hierarchy_modified;",
                "CREATE TRIGGER nx_trig_hierarchy_modified\n" //
                        + "  AFTER INSERT, UPDATE ON hierarchy\n" //
                        + "  FOR EACH ROW CALL \""+ h2Functions +"$LogHierarchyModified\";"));
        // build the read acls if empty, this takes care of the upgrade
        statements.add(new ConditionalStatement(
                false, // late
                null, // perform a check
                "SELECT 1 WHERE NOT EXISTS(SELECT 1 FROM read_acls LIMIT 1);",
                "SELECT * FROM nx_rebuild_read_acls();", //
                "SELECT 1;"));
=======
        statements.add(makeTrigger("NX_TRIG_DESC", ht.getQuotedName(),
                h2TrigDesc));
>>>>>>> f5ac6c07

        return statements;
    }

    @Override
    public List<String> getPostCreateSqls(Table table) {
        if (table.getName().equals(Model.DESCENDANTS_TABLE_NAME.toUpperCase())) {
            return Arrays.asList("CALL NX_INIT_DESCENDANTS()");
        }
        return Collections.emptyList();
    }

    private ConditionalStatement makeFunction(String functionName,
            String methodName) {
        return new ConditionalStatement( //
                true, // early
                Boolean.TRUE, // always drop
                null, //
                String.format("DROP ALIAS IF EXISTS %s", functionName), //
                String.format("CREATE ALIAS %s FOR \"%s.%s\"", functionName,
                        h2Functions, methodName));
    }

    private ConditionalStatement makeTrigger(String triggerName,
            String tableName, String className) {
        return new ConditionalStatement(
                false, // late
                Boolean.TRUE, // always drop
                null, //
                String.format("DROP TRIGGER IF EXISTS %s", triggerName),
                String.format("CREATE TRIGGER %s "
                        + "AFTER INSERT, UPDATE, DELETE ON %s "
                        + "FOR EACH ROW CALL \"%s\"", triggerName, tableName,
                        className));
    }

    @Override
    public boolean isClusteringSupported() {
        return true;
    }

    @Override
    public String getCleanupClusterNodesSql(Model model, Database database) {
        Table cln = database.getTable(model.CLUSTER_NODES_TABLE_NAME);
        Column clnid = cln.getColumn(model.CLUSTER_NODES_NODEID_KEY);
        // delete nodes for sessions don't exist anymore, and old node for this
        // session (session ids are recycled)
        return String.format(
                "DELETE FROM %s C WHERE "
                        + "NOT EXISTS(SELECT * FROM INFORMATION_SCHEMA.SESSIONS S WHERE C.%s = S.ID) "
                        + "OR C.%<s = SESSION_ID()", cln.getQuotedName(),
                clnid.getQuotedName());
    }

    @Override
    public String getCreateClusterNodeSql(Model model, Database database) {
        Table cln = database.getTable(model.CLUSTER_NODES_TABLE_NAME);
        Column clnid = cln.getColumn(model.CLUSTER_NODES_NODEID_KEY);
        Column clncr = cln.getColumn(model.CLUSTER_NODES_CREATED_KEY);
        return String.format(
                "INSERT INTO %s (%s, %s) VALUES (SESSION_ID(), CURRENT_TIMESTAMP)",
                cln.getQuotedName(), clnid.getQuotedName(),
                clncr.getQuotedName());
    }

    @Override
    public String getRemoveClusterNodeSql(Model model, Database database) {
        Table cln = database.getTable(model.CLUSTER_NODES_TABLE_NAME);
        Column clnid = cln.getColumn(model.CLUSTER_NODES_NODEID_KEY);
        return String.format("DELETE FROM %s WHERE %s = SESSION_ID()",
                cln.getQuotedName(), clnid.getQuotedName());
    }

    @Override
    public String getClusterInsertInvalidations() {
        return "CALL NX_CLUSTER_INVAL(?, ?, ?)";
    }

    @Override
    public String getClusterGetInvalidations() {
        return "SELECT * FROM NX_CLUSTER_GET_INVALS()";
    }

    @Override
    public Collection<ConditionalStatement> getTestConditionalStatements(
            Model model, Database database) {
        List<ConditionalStatement> statements = new LinkedList<ConditionalStatement>();
        statements.add(new ConditionalStatement(true, Boolean.FALSE, null,
                null,
                // here use a CLOB instead of a VARCHAR to test compatibility
                "CREATE TABLE TESTSCHEMA2 (ID VARCHAR(36) NOT NULL, TITLE CLOB)"));
        statements.add(new ConditionalStatement(true, Boolean.FALSE, null,
                null,
                "ALTER TABLE TESTSCHEMA2 ADD CONSTRAINT TESTSCHEMA2_PK PRIMARY KEY (ID)"));
        return statements;
    }

}<|MERGE_RESOLUTION|>--- conflicted
+++ resolved
@@ -365,30 +365,8 @@
                         "CREATE ALIAS IF NOT EXISTS NXFT_INIT FOR \"%s.init\"; "
                                 + "CALL NXFT_INIT()", h2Fulltext)));
 
-<<<<<<< HEAD
-        FulltextInfo fti = model.getFulltextInfo();
-        for (String indexName : fti.indexNames) {
-            String analyzer = fti.indexAnalyzer.get(indexName);
-            if (analyzer == null) {
-                analyzer = DEFAULT_FULLTEXT_ANALYZER;
-            }
-            String fullIndexName = String.format("PUBLIC_%s_%s", ft.getName(),
-                    indexName);
-            String suffix = indexName.equals(Model.FULLTEXT_DEFAULT_INDEX) ? ""
-                    : '_' + indexName;
-            Column ftst = ft.getColumn(model.FULLTEXT_SIMPLETEXT_KEY + suffix);
-            Column ftbt = ft.getColumn(model.FULLTEXT_BINARYTEXT_KEY + suffix);
-            statements.add(new ConditionalStatement(
-                    false, // late
-                    Boolean.FALSE, // no drop
-                    null, //
-                    null, //
-                    String.format(
-                            "CALL NXFT_CREATE_INDEX('%s', 'PUBLIC', '%s', ('%s', '%s'), '%s')",
-                            fullIndexName, ft.getName(),
-                            ftst.getPhysicalName(), ftbt.getPhysicalName(),
-                            analyzer)));
-        }
+        statements.add(makeTrigger("NX_TRIG_DESC", ht.getQuotedName(),
+                h2TrigDesc));
 
         // read acls ----------------------------------------------------------
         // table to store canonical read acls
@@ -459,10 +437,6 @@
                 "SELECT 1 WHERE NOT EXISTS(SELECT 1 FROM read_acls LIMIT 1);",
                 "SELECT * FROM nx_rebuild_read_acls();", //
                 "SELECT 1;"));
-=======
-        statements.add(makeTrigger("NX_TRIG_DESC", ht.getQuotedName(),
-                h2TrigDesc));
->>>>>>> f5ac6c07
 
         return statements;
     }
