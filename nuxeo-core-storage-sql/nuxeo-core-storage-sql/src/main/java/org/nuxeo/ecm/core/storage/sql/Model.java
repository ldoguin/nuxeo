--- conflicted
+++ resolved
@@ -1065,13 +1065,8 @@
             inferTypePropertyInfos(typeName, documentType.getSchemaNames());
             inferTypePropertyPaths(documentType);
 
-<<<<<<< HEAD
             for (String fragmentName : getCommonSimpleFragments(typeName)) {
-                addTypeSimpleFragment(typeName, fragmentName);
-=======
-            for (String fragmentName : getCommonSimpleFragments()) {
                 addTypeFragment(typeName, fragmentName);
->>>>>>> aaaa4fdd
             }
             for (String fragmentName : COMMON_COLLECTION_FRAGMENTS) {
                 addTypeCollectionFragment(typeName, fragmentName);
