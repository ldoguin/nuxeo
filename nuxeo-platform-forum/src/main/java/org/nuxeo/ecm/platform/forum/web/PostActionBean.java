/*
 * (C) Copyright 2006-2007 Nuxeo SAS (http://nuxeo.com/) and contributors.
 *
 * All rights reserved. This program and the accompanying materials
 * are made available under the terms of the GNU Lesser General Public License
 * (LGPL) version 2.1 which accompanies this distribution, and is available at
 * http://www.gnu.org/licenses/lgpl.html
 *
 * This library is distributed in the hope that it will be useful,
 * but WITHOUT ANY WARRANTY; without even the implied warranty of
 * MERCHANTABILITY or FITNESS FOR A PARTICULAR PURPOSE. See the GNU
 * Lesser General Public License for more details.
 *
 * Contributors:
 *     ${user}
 *
 * $Id
 */

package org.nuxeo.ecm.platform.forum.web;

import java.io.Serializable;
import java.security.Principal;
import java.util.Collection;
import java.util.Date;
import java.util.HashMap;
import java.util.List;
import java.util.Map;

import javax.faces.application.FacesMessage;

import org.apache.commons.logging.Log;
import org.apache.commons.logging.LogFactory;
import org.jboss.seam.ScopeType;
import org.jboss.seam.annotations.Destroy;
import org.jboss.seam.annotations.In;
import org.jboss.seam.annotations.Name;
import org.jboss.seam.annotations.RequestParameter;
import org.jboss.seam.annotations.Scope;
import org.jboss.seam.core.Events;
import org.nuxeo.ecm.core.api.Blob;
import org.nuxeo.ecm.core.api.ClientException;
import org.nuxeo.ecm.core.api.CoreInstance;
import org.nuxeo.ecm.core.api.CoreSession;
import org.nuxeo.ecm.core.api.DocumentModel;
import org.nuxeo.ecm.core.api.DocumentRef;
import org.nuxeo.ecm.core.api.IdRef;
import org.nuxeo.ecm.core.api.NuxeoPrincipal;
import org.nuxeo.ecm.core.api.event.CoreEvent;
import org.nuxeo.ecm.core.api.event.CoreEventConstants;
import org.nuxeo.ecm.core.api.event.impl.CoreEventImpl;
import org.nuxeo.ecm.core.api.security.SecurityConstants;
import org.nuxeo.ecm.platform.api.ECM;
import org.nuxeo.ecm.platform.api.login.SystemSession;
import org.nuxeo.ecm.platform.comment.web.CommentManagerActions;
import org.nuxeo.ecm.platform.events.api.DocumentMessage;
import org.nuxeo.ecm.platform.events.api.DocumentMessageProducer;
import org.nuxeo.ecm.platform.events.api.impl.DocumentMessageImpl;
import org.nuxeo.ecm.platform.forum.web.api.PostAction;
import org.nuxeo.ecm.platform.forum.web.api.ThreadAction;
import org.nuxeo.ecm.platform.forum.workflow.ForumConstants;
import org.nuxeo.ecm.platform.ui.web.api.NavigationContext;
import org.nuxeo.ecm.platform.util.RepositoryLocation;
import org.nuxeo.ecm.platform.workflow.api.client.events.EventNames;
import org.nuxeo.ecm.platform.workflow.api.client.wfmc.WAPI;
import org.nuxeo.ecm.platform.workflow.api.client.wfmc.WMActivityInstance;
import org.nuxeo.ecm.platform.workflow.api.client.wfmc.WMProcessDefinition;
import org.nuxeo.ecm.platform.workflow.api.client.wfmc.WMWorkItemInstance;
import org.nuxeo.ecm.platform.workflow.api.client.wfmc.WMWorkflowException;
import org.nuxeo.ecm.platform.workflow.api.client.wfmc.impl.WMParticipantImpl;
import org.nuxeo.ecm.platform.workflow.api.common.WorkflowConstants;
import org.nuxeo.ecm.platform.workflow.api.common.WorkflowEventCategories;
import org.nuxeo.ecm.platform.workflow.api.common.WorkflowEventTypes;
import org.nuxeo.ecm.platform.workflow.web.api.WorkflowBeansDelegate;
import org.nuxeo.ecm.webapp.base.InputController;
import org.nuxeo.ecm.webapp.dashboard.DashboardActions;

/**
 * This action listener is used to create a Post inside a Thread and also to
 * handle the moderation cycle on Post.
 *
 * @author <a href="bchaffangeon@nuxeo.com">Brice Chaffangeon</a>
 */

@Name("postAction")
@Scope(ScopeType.CONVERSATION)
public class PostActionBean extends InputController implements PostAction {

    static final String WRITE = "ReadWrite";

    private static final Log log = LogFactory.getLog(PostActionBean.class);

    private static final long serialVersionUID = 2948023661103514559L;

    @In(required = false)
    protected RepositoryLocation currentServerLocation;

    @In(create = true)
    protected WorkflowBeansDelegate workflowBeansDelegate;

    @In(create = true)
    protected transient NavigationContext navigationContext;

    @In(create = true)
    protected transient Principal currentUser;

    @In(create = true)
    protected transient CommentManagerActions commentManagerActions;

<<<<<<< HEAD
    @In(create = true)
    protected transient CoreSession documentManager;
=======
    @In(create = true, required = false)
    protected CoreSession documentManager;
>>>>>>> 5828ec81

    @In(create = true)
    protected ThreadAction threadAction;

    //NXP-1360 need it to invalidate Dashboard
    @In(required = false)
    protected transient DashboardActions dashboardActions;

    // the id of the comment to delete
    @RequestParameter
    protected String deletePostId;

    private String title;

    private String text;

    private String filename;

    private Blob fileContent;


    @Destroy
    public void destroy() {
        log.debug("Removing Seam action listener...");
    }

    public String getText() {
        return text;
    }

    public void setText(String text) {
        this.text = text;
    }

    public String getFilename() {
        return filename;
    }

    public void setFilename(String filename) {
        this.filename = filename;
    }

    public Blob getFileContent() {
        return fileContent;
    }

    public void setFileContent(Blob fileContent) {
        this.fileContent = fileContent;
    }

    public boolean checkWritePermissionOnThread() {
        boolean allowed;
        try {
            allowed = documentManager.hasPermission(
                    navigationContext.getCurrentDocument().getRef(), WRITE);
        } catch (ClientException e) {
            e.printStackTrace();
            allowed = false;
        }
        return allowed;
    }

    /**
     * Add the post to the thread and start the WF the moderation on the post
     * created.
     */
    public String addPost() throws ClientException, WMWorkflowException {
        DocumentModel dm = documentManager.createDocumentModel("Post");

        dm.setProperty("post", "author",
                commentManagerActions.getPrincipalName());

        dm.setProperty("post", "title", title);
        dm.setProperty("post", "text", text);
        dm.setProperty("post", "creationDate", new Date());
        dm.setProperty("post", "filename", filename);
        dm.setProperty("post", "fileContent", fileContent);

        // this is the post we've just created
        dm = commentManagerActions.addComment(dm);

        /*NXP-1262 display the message only when about to publish
        facesMessages.add(FacesMessage.SEVERITY_INFO,
                resourcesAccessor.getMessages().get(
                        "label.comment.added.sucess"));*/

        boolean publish = false;

        // We start the moderation, only if the thread has the moderated
        if (threadAction.isCurrentThreadModerated()) {
            // if the user is not a moderator we warn him that his post won't be
            // displayed
            if (!threadAction.isPrincipalModerator()) {
                // This will start the WF on our post
                startModeration(dm);
                facesMessages.add(FacesMessage.SEVERITY_INFO,
                        resourcesAccessor.getMessages().get(
                                "label.comment.waiting_approval"));
            } else {
                // If the user is a moderator, his post is automatically
                // published
                publish = true;
            }

        } else {
            publish = true;
        }

        dm = documentManager.getDocument(dm.getRef());
        if (publish) {
            //NXP-1262 display the message only when about to publish
            facesMessages.add(FacesMessage.SEVERITY_INFO,
                    resourcesAccessor.getMessages().get(
                            "label.comment.added.sucess"));
            if (documentManager.hasPermission(dm.getRef(),
                    SecurityConstants.WRITE_LIFE_CYCLE)) {
                documentManager.followTransition(dm.getRef(),
                        ForumConstants.TRANSITION_TO_PUBLISHED_STATE);

                documentManager.save();
            } else {
                try {
                    // Here user only granted with read rights should be able to
                    // create a post.
                    SystemSession session = new SystemSession();
                    session.login();

                    // Open a new repository session which will be
                    // unrestricted. We need to do this here since the
                    // document manager in Seam context has been initialized
                    // with caller principal rights.
                    CoreSession unrestrictedSession = ECM.getPlatform().openRepository(
                            currentServerLocation.getName());

                    // Follow transition
                    unrestrictedSession.followTransition(dm.getRef(),
                            ForumConstants.TRANSITION_TO_PUBLISHED_STATE);

                    // Close the unrestricted session.
                    CoreInstance.getInstance().close(unrestrictedSession);

                    // Logout the system session.
                    // Note, this is not necessary to take further actions
                    // here regarding the user session.
                    session.logout();

                } catch (Exception e) {
                    throw new ClientException(e.getMessage());
                }

            }
        }

        // To force comment manager to reload posts
        Events.instance().raiseEvent(
                org.nuxeo.ecm.webapp.helpers.EventNames.DOCUMENT_SELECTION_CHANGED);

        cleanContextVariables();

        return navigationContext.navigateToDocument(getParentThread());
    }

    public String deletePost() throws ClientException, WMWorkflowException {

        DocumentModel post = documentManager.getDocument(new IdRef(deletePostId));

        boolean deletionModerated = false;

        if (threadAction.isCurrentThreadModerated()
                && ForumConstants.PENDING_STATE.equals(post.getCurrentLifeCycleState())) {
            String pid = getPidFor(post);
            if (pid != null) {
                WAPI wapi = workflowBeansDelegate.getWAPIBean();
                wapi.terminateProcessInstance(pid);
            }
            deletionModerated = true;
        }
        commentManagerActions.deleteComment(post.getRef().toString());
        //NXP-1360 if moderation on
        if (deletionModerated) {
            //NXP-1360 signal post was deleted, invalidate user dashboard items
            if (dashboardActions != null) {
                try {
                    dashboardActions.invalidateDashboardItems();
                } catch (ClientException e) {
                    throw new WMWorkflowException(e.getMessage());
                }
            }
        }
        return navigationContext.navigateToDocument(getParentThread());
    }

    public String cancelPost() throws ClientException {
        cleanContextVariables();
        commentManagerActions.cancelComment();
        return navigationContext.navigateToDocument(getParentThread());
    }

    private void cleanContextVariables() {
        fileContent = null;
        filename = null;
        text = null;
        title = null;
    }

    /**
     * Start the moderation on given Post.
     *
     * @param post
     * @return
     * @throws WMWorkflowException
     * @throws ClientException
     */
    public WMActivityInstance startModeration(DocumentModel post)
            throws WMWorkflowException, ClientException {

        List<String> moderators = getModeratorsOnParentThread();

        WAPI wapi = workflowBeansDelegate.getWAPIBean();

        String processId = getModerationWorkflowId();

        if (moderators == null || moderators.isEmpty()) {
            log.error("Error : No moderators are defined on parent thread. Moderation won't start");
            return null;
        }
        WMActivityInstance workflowPath = null;
        try {
            Map<String, Serializable> vars = new HashMap<String, Serializable>();

            vars.put(WorkflowConstants.DOCUMENT_REF, post.getRef());
            vars.put(ForumConstants.THREAD_REF, getParentThread().getRef());
            vars.put(ForumConstants.FORUM_MODERATORS_LIST,
                    threadAction.getModerators().toArray());
            vars.put(WorkflowConstants.DOCUMENT_LOCATION_URI,
                    post.getRepositoryName());
            workflowPath = wapi.startProcess(processId, vars, null);
        } catch (WMWorkflowException we) {
            workflowPath = null;
            log.error("An error occurred while grabbing workflow definitions");
            we.printStackTrace();
        }
        if (workflowPath != null) {
            WMProcessDefinition def = wapi.getProcessDefinitionById(processId);
            String name = def.getName();
            notifyEvent(post, WorkflowEventTypes.WORKFLOW_STARTED, name, name);
            Events.instance().raiseEvent(EventNames.WORKFLOW_NEW_STARTED);
        }

        return workflowPath;
    }

    /**
     * Gets the WF id associated to the moderation process.
     */
    public String getModerationWorkflowId() throws WMWorkflowException {
        WAPI wapi = workflowBeansDelegate.getWAPIBean();
        return wapi.getProcessDefinitionByName(
                ForumConstants.PROCESS_INSTANCE_NAME).getId();
    }

    /**
     * Gets the current task Id.
     *
     * @return
     * @throws WMWorkflowException
     */
    public Collection<WMWorkItemInstance> getCurrentTasksForPrincipal(
            String name) throws WMWorkflowException {

        WAPI wapi = workflowBeansDelegate.getWAPIBean();
        Collection<WMWorkItemInstance> currentTasks = null;
        if (name != null && !"".equals(name)) {

            currentTasks = wapi.getWorkItemsFor(new WMParticipantImpl(
                    wapi.getParticipant().getName()), name);
        }

        return currentTasks;
    }

    public Collection<WMWorkItemInstance> getPublishTasksForPrincipal()
            throws WMWorkflowException {
        return getCurrentTasksForPrincipal(ForumConstants.PUBLISHED_STATE);
    }

    public Collection<WMWorkItemInstance> getPendingTasksForPrincipal()
            throws WMWorkflowException {
        return getCurrentTasksForPrincipal(ForumConstants.PENDING_STATE);
    }

    /**
     * Ends the task on a post.
     */
    public String approvePost(DocumentModel post) throws WMWorkflowException,
            ClientException {
        WAPI wapi = workflowBeansDelegate.getWAPIBean();
        if (post != null) {
            String weed = getWorkItemIdFor(post);
            if (weed != null) {
                wapi.endWorkItem(weed,
                        ForumConstants.PROCESS_TRANSITION_TO_PUBLISH);
            }
        }

        // To force comment manager to reload posts
        Events.instance().raiseEvent(
                org.nuxeo.ecm.webapp.helpers.EventNames.DOCUMENT_SELECTION_CHANGED);
        //NXP-1360 signal post was approved, invalidate user dashboard items
        if (dashboardActions != null) {
            try {
                dashboardActions.invalidateDashboardItems();
            } catch (ClientException e) {
                throw new WMWorkflowException(e.getMessage());
            }
        }

        return navigationContext.navigateToDocument(getParentThread());
    }

    public DocumentModel getParentThread() {
        return navigationContext.getCurrentDocument();
    }

    public List<String> getModeratorsOnParentThread() {
        List<String> moderators = (List<String>) getParentThread().getProperty(
                "thread", "moderators");
        if (moderators != null) {
            return moderators;
        }

        return null;
    }

    /**
     * Notify event to Core.
     *
     * @param doc
     * @param eventId
     * @param comment
     * @param category
     * @throws WMWorkflowException
     * @throws ClientException
     */
    protected void notifyEvent(DocumentModel doc, String eventId,
            String comment, String category) throws WMWorkflowException,
            ClientException {

        log.info("NotifyEvent for post moderation");

        DocumentMessageProducer producer = workflowBeansDelegate.getDocumentMessageProducer();
        Map<String, Serializable> props = new HashMap<String, Serializable>();
        props.put(CoreEventConstants.DOC_LIFE_CYCLE,
                doc.getCurrentLifeCycleState());
        CoreEvent event = new CoreEventImpl(eventId, doc, props, currentUser,
                category != null ? category
                        : WorkflowEventCategories.EVENT_WORKFLOW_CATEGORY,
                comment);

        DocumentMessage msg = new DocumentMessageImpl(doc, event);
        producer.produce(msg);
    }

    public boolean isPostPublished(DocumentModel post) throws ClientException {
        boolean published = false;
        if (post != null
                && ForumConstants.PUBLISHED_STATE.equals(post.getCurrentLifeCycleState())) {
            published = true;
        }
        return published;
    }

    /**
     * Gets the title of the post for creation purpose. If the post to be created
     * reply to a previous post, the title of the new post comes with the
     * previous title, and a prefix (i.e : Re : Previous Title).
     */
    public String getTitle() throws ClientException {

        String previousId = commentManagerActions.getSavedReplyCommentId();
        if (previousId != null && !"".equals(previousId)) {
            DocumentModel previousPost = documentManager.getDocument(new IdRef(
                    previousId));

            // Test to ensure that previous comment got the "post" schema
            if (previousPost.getDataModel("post") != null) {
                String previousTitle = (String) previousPost.getProperty(
                        "post", "title");
                String prefix = resourcesAccessor.getMessages().get(
                        "label.forum.post.title.prefix");
                title = prefix + previousTitle;
            }
        }
        return title;
    }

    public void setTitle(String title) {
        this.title = title;
    }

    private WMWorkItemInstance getWorkItemsForUserFrom(
            Collection<WMWorkItemInstance> witems, DocumentModel post,
            String principalName) throws WMWorkflowException {

        WMWorkItemInstance witem = null;

        WAPI wapi = workflowBeansDelegate.getWAPIBean();

        for (WMWorkItemInstance item : witems) {
            String pid = item.getProcessInstance().getId();
            Map<String, Serializable> props = wapi.listProcessInstanceAttributes(pid);
            DocumentRef ref = (DocumentRef) props.get(WorkflowConstants.DOCUMENT_REF);
            if (ref != null && ref.equals(post.getRef())) {
                witem = item;
                break;
            }
        }
        return witem;
    }

    private WMWorkItemInstance getWorkItemFor(DocumentModel post)
            throws WMWorkflowException {

        if (post == null) {
            return null;
        }

        WAPI wapi = workflowBeansDelegate.getWAPIBean();
        Collection<WMWorkItemInstance> witems = wapi.getWorkItemsFor(
                new WMParticipantImpl(currentUser.getName()), null);
        WMWorkItemInstance witem = getWorkItemsForUserFrom(witems, post, currentUser.getName());
        if (witem == null) {
            // Group resolution.
            if (currentUser instanceof NuxeoPrincipal) {
                List<String> groupNames = ((NuxeoPrincipal) currentUser).getAllGroups();
                for (String groupName : groupNames) {
                    witems = wapi.getWorkItemsFor(
                            new WMParticipantImpl(groupName), null);
                    witem = getWorkItemsForUserFrom(witems, post, groupName);
                    if (witem != null) {
                        break;
                    }
                }
            }
        }

        return witem;
    }

    private String getWorkItemIdFor(DocumentModel post)
            throws WMWorkflowException {

        if (post == null) {
            return null;
        }

        WMWorkItemInstance item = getWorkItemFor(post);
        String weed = null;
        if (item != null) {
            weed = item.getId();
        }

        return weed;
    }

    private String getPidFor(DocumentModel post) throws WMWorkflowException {
        String pid = null;

        WMWorkItemInstance item = getWorkItemFor(post);
        if (item != null) {
            pid = item.getProcessInstance().getId();
        }

        return pid;
    }

    public String rejectPost(DocumentModel post) throws WMWorkflowException,
            ClientException {
        WAPI wapi = workflowBeansDelegate.getWAPIBean();
        if (post != null) {
            String weed = getWorkItemIdFor(post);
            if (weed != null) {
                wapi.endWorkItem(weed,
                        ForumConstants.PROCESS_TRANSITION_TO_REJECTED);
            }
        }

        // To force comment manager to reload posts
        Events.instance().raiseEvent(
                org.nuxeo.ecm.webapp.helpers.EventNames.DOCUMENT_SELECTION_CHANGED);
        //NXP-1360 signal post was rejected, invalidate user dashboard items
        if (dashboardActions != null) {
            try {
                dashboardActions.invalidateDashboardItems();
            } catch (ClientException e) {
                throw new WMWorkflowException(e.getMessage());
            }
        }

        return navigationContext.navigateToDocument(getParentThread());
    }

}<|MERGE_RESOLUTION|>--- conflicted
+++ resolved
@@ -107,13 +107,8 @@
     @In(create = true)
     protected transient CommentManagerActions commentManagerActions;
 
-<<<<<<< HEAD
-    @In(create = true)
+    @In(create = true, required = false)
     protected transient CoreSession documentManager;
-=======
-    @In(create = true, required = false)
-    protected CoreSession documentManager;
->>>>>>> 5828ec81
 
     @In(create = true)
     protected ThreadAction threadAction;
