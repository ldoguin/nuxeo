/*
 * (C) Copyright 2006-2007 Nuxeo SAS (http://nuxeo.com/) and contributors.
 *
 * All rights reserved. This program and the accompanying materials
 * are made available under the terms of the GNU Lesser General Public License
 * (LGPL) version 2.1 which accompanies this distribution, and is available at
 * http://www.gnu.org/licenses/lgpl.html
 *
 * This library is distributed in the hope that it will be useful,
 * but WITHOUT ANY WARRANTY; without even the implied warranty of
 * MERCHANTABILITY or FITNESS FOR A PARTICULAR PURPOSE. See the GNU
 * Lesser General Public License for more details.
 *
 * Contributors:
 *     ${user}
 *
 * $Id
 */

package org.nuxeo.ecm.platform.forum.web;

import java.io.Serializable;
import java.security.Principal;
import java.util.Collection;
import java.util.Date;
import java.util.HashMap;
import java.util.List;
import java.util.Map;

import javax.faces.application.FacesMessage;

import org.apache.commons.logging.Log;
import org.apache.commons.logging.LogFactory;
import org.jboss.seam.ScopeType;
import org.jboss.seam.annotations.Destroy;
import org.jboss.seam.annotations.In;
import org.jboss.seam.annotations.Name;
import org.jboss.seam.annotations.RequestParameter;
import org.jboss.seam.annotations.Scope;
import org.jboss.seam.core.Events;
import org.nuxeo.ecm.core.api.Blob;
import org.nuxeo.ecm.core.api.ClientException;
import org.nuxeo.ecm.core.api.CoreInstance;
import org.nuxeo.ecm.core.api.CoreSession;
import org.nuxeo.ecm.core.api.DocumentModel;
import org.nuxeo.ecm.core.api.DocumentRef;
import org.nuxeo.ecm.core.api.IdRef;
import org.nuxeo.ecm.core.api.NuxeoPrincipal;
import org.nuxeo.ecm.core.api.event.CoreEvent;
import org.nuxeo.ecm.core.api.event.CoreEventConstants;
import org.nuxeo.ecm.core.api.event.impl.CoreEventImpl;
import org.nuxeo.ecm.core.api.security.SecurityConstants;
import org.nuxeo.ecm.platform.api.ECM;
import org.nuxeo.ecm.platform.api.login.SystemSession;
import org.nuxeo.ecm.platform.comment.web.CommentManagerActions;
import org.nuxeo.ecm.platform.events.api.DocumentMessage;
import org.nuxeo.ecm.platform.events.api.DocumentMessageProducer;
import org.nuxeo.ecm.platform.events.api.impl.DocumentMessageImpl;
import org.nuxeo.ecm.platform.forum.web.api.PostAction;
import org.nuxeo.ecm.platform.forum.web.api.ThreadAction;
import org.nuxeo.ecm.platform.forum.workflow.ForumConstants;
import org.nuxeo.ecm.platform.ui.web.api.NavigationContext;
import org.nuxeo.ecm.platform.util.RepositoryLocation;
import org.nuxeo.ecm.platform.workflow.api.client.events.EventNames;
import org.nuxeo.ecm.platform.workflow.api.client.wfmc.WAPI;
import org.nuxeo.ecm.platform.workflow.api.client.wfmc.WMActivityInstance;
import org.nuxeo.ecm.platform.workflow.api.client.wfmc.WMProcessDefinition;
import org.nuxeo.ecm.platform.workflow.api.client.wfmc.WMWorkItemInstance;
import org.nuxeo.ecm.platform.workflow.api.client.wfmc.WMWorkflowException;
import org.nuxeo.ecm.platform.workflow.api.client.wfmc.impl.WMParticipantImpl;
import org.nuxeo.ecm.platform.workflow.api.common.WorkflowConstants;
import org.nuxeo.ecm.platform.workflow.api.common.WorkflowEventCategories;
import org.nuxeo.ecm.platform.workflow.api.common.WorkflowEventTypes;
import org.nuxeo.ecm.platform.workflow.web.api.WorkflowBeansDelegate;
import org.nuxeo.ecm.webapp.base.InputController;
import org.nuxeo.ecm.webapp.dashboard.DashboardActions;

/**
 * This action listener is used to create a Post inside a Thread and also to
 * handle the moderation cycle on Post.
 *
 * @author <a href="bchaffangeon@nuxeo.com">Brice Chaffangeon</a>
 */

@Name("postAction")
@Scope(ScopeType.CONVERSATION)
public class PostActionBean extends InputController implements PostAction {

    static final String WRITE = "ReadWrite";

    private static final Log log = LogFactory.getLog(PostActionBean.class);

    private static final long serialVersionUID = 2948023661103514559L;

    @In(required = false)
    protected RepositoryLocation currentServerLocation;

    @In(create = true)
    protected WorkflowBeansDelegate workflowBeansDelegate;

    @In(create = true)
    protected transient NavigationContext navigationContext;

    @In(create = true)
    protected transient Principal currentUser;

    @In(create = true)
    protected transient CommentManagerActions commentManagerActions;

    @In(create = true, required = false)
    protected transient CoreSession documentManager;

    @In(create = true)
    protected ThreadAction threadAction;

    // NXP-1360 need it to invalidate Dashboard
    @In(required = false)
    protected transient DashboardActions dashboardActions;

    // the id of the comment to delete
    @RequestParameter
    protected String deletePostId;

    private String title;

    private String text;

    private String filename;

    private Blob fileContent;


    @Destroy
    public void destroy() {
        log.debug("Removing Seam action listener...");
    }

    public String getText() {
        return text;
    }

    public void setText(String text) {
        this.text = text;
    }

    public String getFilename() {
        return filename;
    }

    public void setFilename(String filename) {
        this.filename = filename;
    }

    public Blob getFileContent() {
        return fileContent;
    }

    public void setFileContent(Blob fileContent) {
        this.fileContent = fileContent;
    }

    public boolean checkWritePermissionOnThread() {
        boolean allowed;
        try {
            allowed = documentManager.hasPermission(
                    navigationContext.getCurrentDocument().getRef(), WRITE);
        } catch (ClientException e) {
            e.printStackTrace();
            allowed = false;
        }
        return allowed;
    }

    /**
     * Add the post to the thread and start the WF the moderation on the post
     * created.
     */
    public String addPost() throws ClientException, WMWorkflowException {
        DocumentModel dm = documentManager.createDocumentModel("Post");

        dm.setProperty("post", "author",
                commentManagerActions.getPrincipalName());

        dm.setProperty("post", "title", title);
        dm.setProperty("post", "text", text);
        dm.setProperty("post", "creationDate", new Date());
        dm.setProperty("post", "filename", filename);
        dm.setProperty("post", "fileContent", fileContent);

        // this is the post we've just created
        dm = commentManagerActions.addComment(dm);

        /*
         * NXP-1262 display the message only when about to publish
         * facesMessages.add(FacesMessage.SEVERITY_INFO,
         * resourcesAccessor.getMessages().get( "label.comment.added.sucess"));
         */

        boolean publish = false;

        // We start the moderation, only if the thread has the moderated
        if (threadAction.isCurrentThreadModerated()) {
            // if the user is not a moderator we warn him that his post won't be
            // displayed
            if (!threadAction.isPrincipalModerator()) {
                // This will start the WF on our post
                startModeration(dm);
                facesMessages.add(FacesMessage.SEVERITY_INFO,
                        resourcesAccessor.getMessages().get(
                                "label.comment.waiting_approval"));
            } else {
                // If the user is a moderator, his post is automatically
                // published
                publish = true;
            }

        } else {
            publish = true;
        }

        dm = documentManager.getDocument(dm.getRef());
        if (publish) {
            // NXP-1262 display the message only when about to publish
            facesMessages.add(FacesMessage.SEVERITY_INFO,
                    resourcesAccessor.getMessages().get(
                            "label.comment.added.sucess"));
            if (documentManager.hasPermission(dm.getRef(),
                    SecurityConstants.WRITE_LIFE_CYCLE)) {
                documentManager.followTransition(dm.getRef(),
                        ForumConstants.TRANSITION_TO_PUBLISHED_STATE);

                documentManager.save();
            } else {
                try {
                    // Here user only granted with read rights should be able to
                    // create a post.
                    SystemSession session = new SystemSession();
                    session.login();

                    // Open a new repository session which will be
                    // unrestricted. We need to do this here since the
                    // document manager in Seam context has been initialized
                    // with caller principal rights.
                    CoreSession unrestrictedSession = ECM.getPlatform().openRepository(
                            currentServerLocation.getName());

                    // Follow transition
                    unrestrictedSession.followTransition(dm.getRef(),
                            ForumConstants.TRANSITION_TO_PUBLISHED_STATE);

                    // Close the unrestricted session.
                    CoreInstance.getInstance().close(unrestrictedSession);

                    // Logout the system session.
                    // Note, this is not necessary to take further actions
                    // here regarding the user session.
                    session.logout();

                } catch (Exception e) {
                    throw new ClientException(e.getMessage());
                }

            }
        }

        // To force comment manager to reload posts
        Events.instance().raiseEvent(
                org.nuxeo.ecm.webapp.helpers.EventNames.DOCUMENT_SELECTION_CHANGED);

        cleanContextVariables();

        return navigationContext.navigateToDocument(getParentThread());
    }

    public String deletePost() throws ClientException, WMWorkflowException {

        DocumentModel post = documentManager.getDocument(new IdRef(deletePostId));

        boolean deletionModerated = false;

        if (threadAction.isCurrentThreadModerated()
                && ForumConstants.PENDING_STATE.equals(post.getCurrentLifeCycleState())) {
            String pid = getPidFor(post);
            if (pid != null) {
                WAPI wapi = workflowBeansDelegate.getWAPIBean();
                wapi.terminateProcessInstance(pid);
            }
            deletionModerated = true;
        }
        commentManagerActions.deleteComment(post.getRef().toString());
        // NXP-1360 if moderation on
        if (deletionModerated) {
            // NXP-1360 signal post was deleted, invalidate user dashboard items
            if (dashboardActions != null) {
                try {
                    dashboardActions.invalidateDashboardItems();
                } catch (ClientException e) {
                    throw new WMWorkflowException(e.getMessage());
                }
            }
        }
        return navigationContext.navigateToDocument(getParentThread());
    }

    public String cancelPost() throws ClientException {
        cleanContextVariables();
        commentManagerActions.cancelComment();
        return navigationContext.navigateToDocument(getParentThread());
    }

    private void cleanContextVariables() {
        fileContent = null;
        filename = null;
        text = null;
        title = null;
    }

    /**
     * Start the moderation on given Post.
     *
     * @param post
     * @return
     * @throws WMWorkflowException
     * @throws ClientException
     */
    public WMActivityInstance startModeration(DocumentModel post)
            throws WMWorkflowException, ClientException {

        List<String> moderators = getModeratorsOnParentThread();

        WAPI wapi = workflowBeansDelegate.getWAPIBean();

        String processId = getModerationWorkflowId();

        if (moderators == null || moderators.isEmpty()) {
            log.error("Error : No moderators are defined on parent thread. Moderation won't start");
            return null;
        }
        WMActivityInstance workflowPath = null;
        try {
            Map<String, Serializable> vars = new HashMap<String, Serializable>();

            vars.put(WorkflowConstants.DOCUMENT_REF, post.getRef());
            vars.put(ForumConstants.THREAD_REF, getParentThread().getRef());
            vars.put(ForumConstants.FORUM_MODERATORS_LIST,
                    threadAction.getModerators().toArray());
<<<<<<< HEAD
=======

            vars.put(WorkflowConstants.WORKFLOW_CREATOR, currentUser.getName());

>>>>>>> d6d9ee43
            vars.put(WorkflowConstants.DOCUMENT_LOCATION_URI,
                    post.getRepositoryName());
            workflowPath = wapi.startProcess(processId, vars, null);
        } catch (WMWorkflowException we) {
            log.error("An error occurred while grabbing workflow definitions");
            we.printStackTrace();
        }
        if (workflowPath != null) {
            WMProcessDefinition def = wapi.getProcessDefinitionById(processId);
            String name = def.getName();
            notifyEvent(post, WorkflowEventTypes.WORKFLOW_STARTED, name, name);
            Events.instance().raiseEvent(EventNames.WORKFLOW_NEW_STARTED);
        }

        return workflowPath;
    }

    /**
     * Gets the WF id associated to the moderation process.
     */
    public String getModerationWorkflowId() throws WMWorkflowException {
        WAPI wapi = workflowBeansDelegate.getWAPIBean();
        return wapi.getProcessDefinitionByName(
                ForumConstants.PROCESS_INSTANCE_NAME).getId();
    }

    /**
     * Gets the current task Id.
     *
     * @return
     * @throws WMWorkflowException
     */
    public Collection<WMWorkItemInstance> getCurrentTasksForPrincipal(
            String name) throws WMWorkflowException {

        WAPI wapi = workflowBeansDelegate.getWAPIBean();
        Collection<WMWorkItemInstance> currentTasks = null;
        if (name != null && !"".equals(name)) {

            currentTasks = wapi.getWorkItemsFor(new WMParticipantImpl(
                    wapi.getParticipant().getName()), name);
        }

        return currentTasks;
    }

    public Collection<WMWorkItemInstance> getPublishTasksForPrincipal()
            throws WMWorkflowException {
        return getCurrentTasksForPrincipal(ForumConstants.PUBLISHED_STATE);
    }

    public Collection<WMWorkItemInstance> getPendingTasksForPrincipal()
            throws WMWorkflowException {
        return getCurrentTasksForPrincipal(ForumConstants.PENDING_STATE);
    }

    /**
     * Ends the task on a post.
     */
    public String approvePost(DocumentModel post) throws WMWorkflowException,
            ClientException {
        WAPI wapi = workflowBeansDelegate.getWAPIBean();
        if (post != null) {
            String weed = getWorkItemIdFor(post);
            if (weed != null) {
                wapi.endWorkItem(weed,
                        ForumConstants.PROCESS_TRANSITION_TO_PUBLISH);
            }
        }

        // To force comment manager to reload posts
        Events.instance().raiseEvent(
                org.nuxeo.ecm.webapp.helpers.EventNames.DOCUMENT_SELECTION_CHANGED);
        // NXP-1360 signal post was approved, invalidate user dashboard items
        if (dashboardActions != null) {
            try {
                dashboardActions.invalidateDashboardItems();
            } catch (ClientException e) {
                throw new WMWorkflowException(e.getMessage());
            }
        }

        return navigationContext.navigateToDocument(getParentThread());
    }

    public DocumentModel getParentThread() {
        return navigationContext.getCurrentDocument();
    }

    public List<String> getModeratorsOnParentThread() {
        List<String> moderators = (List<String>) getParentThread().getProperty(
                "thread", "moderators");
        if (moderators != null) {
            return moderators;
        }

        return null;
    }

    /**
     * Notify event to Core.
     *
     * @param doc
     * @param eventId
     * @param comment
     * @param category
     * @throws WMWorkflowException
     * @throws ClientException
     */
    protected void notifyEvent(DocumentModel doc, String eventId,
            String comment, String category) throws WMWorkflowException,
            ClientException {

        log.info("NotifyEvent for post moderation");

        DocumentMessageProducer producer = workflowBeansDelegate.getDocumentMessageProducer();
        Map<String, Serializable> props = new HashMap<String, Serializable>();
        props.put(CoreEventConstants.DOC_LIFE_CYCLE,
                doc.getCurrentLifeCycleState());
        CoreEvent event = new CoreEventImpl(eventId, doc, props, currentUser,
                category != null ? category
                        : WorkflowEventCategories.EVENT_WORKFLOW_CATEGORY,
                comment);

        DocumentMessage msg = new DocumentMessageImpl(doc, event);
        producer.produce(msg);
    }

    public boolean isPostPublished(DocumentModel post) throws ClientException {
        boolean published = false;
        if (post != null
                && ForumConstants.PUBLISHED_STATE.equals(post.getCurrentLifeCycleState())) {
            published = true;
        }
        return published;
    }

    /**
     * Gets the title of the post for creation purpose. If the post to be created
     * reply to a previous post, the title of the new post comes with the
     * previous title, and a prefix (i.e : Re : Previous Title).
     */
    public String getTitle() throws ClientException {

        String previousId = commentManagerActions.getSavedReplyCommentId();
        if (previousId != null && !"".equals(previousId)) {
            DocumentModel previousPost = documentManager.getDocument(new IdRef(
                    previousId));

            // Test to ensure that previous comment got the "post" schema
            if (previousPost.getDataModel("post") != null) {
                String previousTitle = (String) previousPost.getProperty(
                        "post", "title");
                String prefix = resourcesAccessor.getMessages().get(
                        "label.forum.post.title.prefix");
                title = prefix + previousTitle;
            }
        }
        return title;
    }

    public void setTitle(String title) {
        this.title = title;
    }

    private WMWorkItemInstance getWorkItemsForUserFrom(
            Collection<WMWorkItemInstance> witems, DocumentModel post,
            String principalName) throws WMWorkflowException {

        WMWorkItemInstance witem = null;

        WAPI wapi = workflowBeansDelegate.getWAPIBean();

        for (WMWorkItemInstance item : witems) {
            String pid = item.getProcessInstance().getId();
            Map<String, Serializable> props = wapi.listProcessInstanceAttributes(pid);
            DocumentRef ref = (DocumentRef) props.get(WorkflowConstants.DOCUMENT_REF);
            if (ref != null && ref.equals(post.getRef())) {
                witem = item;
                break;
            }
        }
        return witem;
    }

    private WMWorkItemInstance getWorkItemFor(DocumentModel post)
            throws WMWorkflowException {

        if (post == null) {
            return null;
        }

        WAPI wapi = workflowBeansDelegate.getWAPIBean();
        Collection<WMWorkItemInstance> witems = wapi.getWorkItemsFor(
                new WMParticipantImpl(currentUser.getName()), null);
        WMWorkItemInstance witem = getWorkItemsForUserFrom(witems, post,
                currentUser.getName());
        if (witem == null) {
            // Group resolution.
            if (currentUser instanceof NuxeoPrincipal) {
                List<String> groupNames = ((NuxeoPrincipal) currentUser).getAllGroups();
                for (String groupName : groupNames) {
                    witems = wapi.getWorkItemsFor(
                            new WMParticipantImpl(groupName), null);
                    witem = getWorkItemsForUserFrom(witems, post, groupName);
                    if (witem != null) {
                        break;
                    }
                }
            }
        }

        return witem;
    }

    private String getWorkItemIdFor(DocumentModel post)
            throws WMWorkflowException {

        if (post == null) {
            return null;
        }

        WMWorkItemInstance item = getWorkItemFor(post);
        String weed = null;
        if (item != null) {
            weed = item.getId();
        }

        return weed;
    }

    private String getPidFor(DocumentModel post) throws WMWorkflowException {
        String pid = null;

        WMWorkItemInstance item = getWorkItemFor(post);
        if (item != null) {
            pid = item.getProcessInstance().getId();
        }

        return pid;
    }

    public String rejectPost(DocumentModel post) throws WMWorkflowException,
            ClientException {
        WAPI wapi = workflowBeansDelegate.getWAPIBean();
        if (post != null) {
            String weed = getWorkItemIdFor(post);
            if (weed != null) {
                wapi.endWorkItem(weed,
                        ForumConstants.PROCESS_TRANSITION_TO_REJECTED);
            }
        }

        // To force comment manager to reload posts
        Events.instance().raiseEvent(
                org.nuxeo.ecm.webapp.helpers.EventNames.DOCUMENT_SELECTION_CHANGED);
        // NXP-1360 signal post was rejected, invalidate user dashboard items
        if (dashboardActions != null) {
            try {
                dashboardActions.invalidateDashboardItems();
            } catch (ClientException e) {
                throw new WMWorkflowException(e.getMessage());
            }
        }

        return navigationContext.navigateToDocument(getParentThread());
    }

}<|MERGE_RESOLUTION|>--- conflicted
+++ resolved
@@ -344,12 +344,9 @@
             vars.put(ForumConstants.THREAD_REF, getParentThread().getRef());
             vars.put(ForumConstants.FORUM_MODERATORS_LIST,
                     threadAction.getModerators().toArray());
-<<<<<<< HEAD
-=======
 
             vars.put(WorkflowConstants.WORKFLOW_CREATOR, currentUser.getName());
 
->>>>>>> d6d9ee43
             vars.put(WorkflowConstants.DOCUMENT_LOCATION_URI,
                     post.getRepositoryName());
             workflowPath = wapi.startProcess(processId, vars, null);
