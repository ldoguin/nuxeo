<project xmlns="http://maven.apache.org/POM/4.0.0" xmlns:xsi="http://www.w3.org/2001/XMLSchema-instance" xsi:schemaLocation="http://maven.apache.org/POM/4.0.0 http://maven.apache.org/maven-v4_0_0.xsd">

  <modelVersion>4.0.0</modelVersion>

  <parent>
    <artifactId>nuxeo-platform-parent</artifactId>
    <groupId>org.nuxeo.ecm.platform</groupId>
    <version>5.2-SNAPSHOT</version>
  </parent>

  <artifactId>nuxeo-platform-forum</artifactId>
  <name>Nuxeo Forum Service</name>
  <description>Nuxeo Enterprise Platform: Forum service implementation.</description>

  <dependencies>
    <dependency>
      <groupId>org.nuxeo.ecm.core</groupId>
      <artifactId>nuxeo-core-api</artifactId>
    </dependency>
    <dependency>
      <groupId>org.nuxeo.ecm.platform</groupId>
      <artifactId>nuxeo-platform-api</artifactId>
    </dependency>
    <dependency>
      <groupId>org.nuxeo.ecm.platform</groupId>
      <artifactId>nuxeo-platform-forum-api</artifactId>
    </dependency>
    <dependency>
      <groupId>org.nuxeo.ecm.platform</groupId>
      <artifactId>nuxeo-platform-comment-web</artifactId>
      <type>ejb</type>
    </dependency>
 
    <dependency>
      <groupId>org.nuxeo.ecm.platform</groupId>
      <artifactId>nuxeo-platform-ui-web</artifactId>
    </dependency>
    <dependency>
      <groupId>org.nuxeo.ecm.platform</groupId>
      <artifactId>nuxeo-platform-ui-web</artifactId>
    </dependency>
    <dependency>
      <groupId>org.nuxeo.ecm.platform</groupId>
      <artifactId>nuxeo-platform-workflow-api</artifactId>
    </dependency>
    <dependency>
      <groupId>org.nuxeo.ecm.platform</groupId>
      <artifactId>nuxeo-platform-workflow-client</artifactId>
      <type>ejb</type>
    </dependency>
    <dependency>
      <groupId>org.nuxeo.ecm.platform</groupId>
      <artifactId>nuxeo-platform-webapp-core</artifactId>
      <type>ejb</type>
    </dependency>
    <dependency>
      <groupId>org.nuxeo.ecm.platform</groupId>
      <artifactId>nuxeo-platform-events-api</artifactId>
    </dependency>

    <dependency>
      <groupId>org.hibernate</groupId>
      <artifactId>hibernate-annotations</artifactId>
    </dependency>
    <dependency>
      <groupId>javax.ejb</groupId>
      <artifactId>ejb</artifactId>
    </dependency>
    <dependency>
      <groupId>javax.faces</groupId>
      <artifactId>jsf-api</artifactId>
    </dependency>
    <dependency>
      <groupId>jboss</groupId>
<<<<<<< HEAD
      <artifactId>jboss-j2ee</artifactId>
    </dependency>
    <dependency>
      <groupId>org.jboss.seam</groupId>
=======
>>>>>>> b237a92e
      <artifactId>jboss-seam</artifactId>
    </dependency>
  </dependencies>
</project><|MERGE_RESOLUTION|>--- conflicted
+++ resolved
@@ -72,13 +72,10 @@
     </dependency>
     <dependency>
       <groupId>jboss</groupId>
-<<<<<<< HEAD
       <artifactId>jboss-j2ee</artifactId>
     </dependency>
     <dependency>
       <groupId>org.jboss.seam</groupId>
-=======
->>>>>>> b237a92e
       <artifactId>jboss-seam</artifactId>
     </dependency>
   </dependencies>
