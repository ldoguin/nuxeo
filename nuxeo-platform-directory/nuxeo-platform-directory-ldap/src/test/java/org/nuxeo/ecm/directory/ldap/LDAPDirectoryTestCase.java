--- conflicted
+++ resolved
@@ -38,7 +38,7 @@
 
 /**
  * @author <a href="ogrisel@nuxeo.com">Olivier Grisel</a>
- *
+ * 
  */
 public abstract class LDAPDirectoryTestCase extends NXRuntimeTestCase {
 
@@ -57,33 +57,30 @@
 
     public String INTERNAL_SERVER_SETUP = "TestDirectoriesWithInternalApacheDS.xml";
 
-    public static final String EXTERNAL_SERVER_SETUP_OVERRIDE = "TestDirectoriesWithExternalOpenLDAP-override.xml";
+    public String EXTERNAL_SERVER_SETUP_OVERRIDE = "TestDirectoriesWithExternalOpenLDAP-override.xml";
 
-    public static final String INTERNAL_SERVER_SETUP_OVERRIDE = "TestDirectoriesWithInternalApacheDS-override.xml";
+    public String INTERNAL_SERVER_SETUP_OVERRIDE = "TestDirectoriesWithInternalApacheDS-override.xml";
 
-<<<<<<< HEAD
+    public List<String> getLdifFiles() {
+        List<String> ldifFiles = new ArrayList<String>();
+
+        ldifFiles.add("sample-users.ldif");
+        ldifFiles.add("sample-groups.ldif");
+
+        if (HAS_DYNGROUP_SCHEMA) {
+            ldifFiles.add("sample-dynamic-groups.ldif");
+        }
+
+        return ldifFiles;
+    }
+
     public static final String INTERNAL_SERVER_SETUP_UPPER_ID = "TestDirectoriesWithInternalApacheDS-override-upper-id.xml";
 
-=======
-    public List<String> getLdifFiles() {
-    	List<String> lstLdifFiles = new ArrayList<String>();
-    	
-    	lstLdifFiles.add("sample-users.ldif");
-    	lstLdifFiles.add("sample-groups.ldif");
-    	
-    	if (HAS_DYNGROUP_SCHEMA)
-    		lstLdifFiles.add("sample-dynamic-groups.ldif");
-    	
-    	return lstLdifFiles;
-    }
-    
->>>>>>> f14d123f
     @Override
     public void setUp() throws Exception {
         super.setUp();
         // setup the client environment
-        deployContrib("org.nuxeo.ecm.core",
-                "OSGI-INF/CoreService.xml");
+        deployContrib("org.nuxeo.ecm.core", "OSGI-INF/CoreService.xml");
         deployContrib("org.nuxeo.ecm.directory.ldap.tests",
                 "ldap-test-setup/TypeService.xml");
 
@@ -109,10 +106,8 @@
         LDAPSession session = (LDAPSession) getLDAPDirectory("userDirectory").getSession();
         try {
             DirContext ctx = session.getContext();
-            List<String> lstLdifFiles = getLdifFiles();
-            
-            for (String ldifFile : lstLdifFiles)
-            	loadDataFromLdif(ldifFile, ctx);            
+            for (String ldifFile : getLdifFiles())
+                loadDataFromLdif(ldifFile, ctx);
         } finally {
             session.close();
         }
@@ -134,8 +129,7 @@
         } finally {
             session.close();
         }
-        undeployContrib("org.nuxeo.ecm.core",
-                "OSGI-INF/CoreService.xml");
+        undeployContrib("org.nuxeo.ecm.core", "OSGI-INF/CoreService.xml");
         undeployContrib("org.nuxeo.ecm.directory.ldap.tests",
                 "ldap-test-setup/TypeService.xml");
 
@@ -178,8 +172,8 @@
             SearchResult child = children.next();
             String subDn = child.getName();
             if (!USE_EXTERNAL_TEST_LDAP_SERVER && subDn.endsWith(providerUrl)) {
-                subDn = subDn.substring(0, subDn.length()
-                        - providerUrl.length() - 1);
+                subDn = subDn.substring(0,
+                        subDn.length() - providerUrl.length() - 1);
             } else {
                 subDn = subDn + ',' + dn;
             }
