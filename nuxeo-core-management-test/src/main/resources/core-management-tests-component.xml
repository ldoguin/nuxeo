--- conflicted
+++ resolved
@@ -24,17 +24,11 @@
     point="storageConfiguration">
     <configuration repository="test" />
   </extension>
-<<<<<<< HEAD
-  
-  <extension target="org.nuxeo.ecm.core.management.CoreManagementComponent" point="storageHandlers">
-    <handler id="test" class="org.nuxeo.ecm.core.management.test.FakeDocumentStoreHandler"/>
-=======
 
   <extension target="org.nuxeo.ecm.core.management.CoreManagementComponent"
     point="storageHandlers">
     <handler id="test"
-      class="org.nuxeo.ecm.core.management.test.storage.FakeDocumentStoreHandler" />
->>>>>>> 90d94048
+      class="org.nuxeo.ecm.core.management.test.FakeDocumentStoreHandler" />
   </extension>
 
 </component>